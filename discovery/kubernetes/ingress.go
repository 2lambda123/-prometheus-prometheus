// Copyright 2016 The Prometheus Authors
// Licensed under the Apache License, Version 2.0 (the "License");
// you may not use this file except in compliance with the License.
// You may obtain a copy of the License at
//
// http://www.apache.org/licenses/LICENSE-2.0
//
// Unless required by applicable law or agreed to in writing, software
// distributed under the License is distributed on an "AS IS" BASIS,
// WITHOUT WARRANTIES OR CONDITIONS OF ANY KIND, either express or implied.
// See the License for the specific language governing permissions and
// limitations under the License.

package kubernetes

import (
	"context"
	"fmt"

	"github.com/go-kit/kit/log"
	"github.com/go-kit/kit/log/level"
	"github.com/prometheus/common/model"
	"github.com/prometheus/prometheus/discovery/targetgroup"
	"github.com/prometheus/prometheus/util/strutil"
	"k8s.io/client-go/pkg/apis/extensions/v1beta1"
	"k8s.io/client-go/tools/cache"
	"k8s.io/client-go/util/workqueue"
)

// Ingress implements discovery of Kubernetes ingresss.
type Ingress struct {
	logger   log.Logger
	informer cache.SharedInformer
	store    cache.Store
	queue    *workqueue.Type
}

// NewIngress returns a new ingress discovery.
func NewIngress(l log.Logger, inf cache.SharedInformer) *Ingress {
	s := &Ingress{logger: l, informer: inf, store: inf.GetStore(), queue: workqueue.NewNamed("ingress")}
	s.informer.AddEventHandler(cache.ResourceEventHandlerFuncs{
		AddFunc: func(o interface{}) {
			eventCount.WithLabelValues("ingress", "add").Inc()
			s.enqueue(o)
		},
		DeleteFunc: func(o interface{}) {
			eventCount.WithLabelValues("ingress", "delete").Inc()
			s.enqueue(o)
		},
		UpdateFunc: func(_, o interface{}) {
			eventCount.WithLabelValues("ingress", "update").Inc()
			s.enqueue(o)
		},
	})
	return s
}

func (e *Ingress) enqueue(obj interface{}) {
	key, err := cache.DeletionHandlingMetaNamespaceKeyFunc(obj)
	if err != nil {
		return
	}

	e.queue.Add(key)
}

// Run implements the Discoverer interface.
func (s *Ingress) Run(ctx context.Context, ch chan<- []*targetgroup.Group) {
	defer s.queue.ShutDown()

	if !cache.WaitForCacheSync(ctx.Done(), s.informer.HasSynced) {
		level.Error(s.logger).Log("msg", "ingress informer unable to sync cache")
		return
	}

	go func() {
		for s.process(ctx, ch) {
		}
	}()

	// Block until the target provider is explicitly canceled.
	<-ctx.Done()
}

func (s *Ingress) process(ctx context.Context, ch chan<- []*targetgroup.Group) bool {
	keyObj, quit := s.queue.Get()
	if quit {
		return false
	}
	defer s.queue.Done(keyObj)
	key := keyObj.(string)

	namespace, name, err := cache.SplitMetaNamespaceKey(key)
	if err != nil {
		return true
	}

	o, exists, err := s.store.GetByKey(key)
	if err != nil {
		return true
	}
	if !exists {
		send(ctx, s.logger, RoleIngress, ch, &targetgroup.Group{Source: ingressSourceFromNamespaceAndName(namespace, name)})
		return true
	}
	eps, err := convertToIngress(o)
	if err != nil {
		level.Error(s.logger).Log("msg", "converting to Ingress object failed", "err", err)
		return true
	}
	send(ctx, s.logger, RoleIngress, ch, s.buildIngress(eps))
	return true
}

func convertToIngress(o interface{}) (*v1beta1.Ingress, error) {
	ingress, ok := o.(*v1beta1.Ingress)
	if ok {
		return ingress, nil
	}

	return nil, fmt.Errorf("Received unexpected object: %v", o)
}

func ingressSource(s *v1beta1.Ingress) string {
	return ingressSourceFromNamespaceAndName(s.Namespace, s.Name)
}

func ingressSourceFromNamespaceAndName(namespace, name string) string {
	return "ingress/" + namespace + "/" + name
}

const (
	ingressNameLabel        = metaLabelPrefix + "ingress_name"
	ingressLabelPrefix      = metaLabelPrefix + "ingress_label_"
	ingressAnnotationPrefix = metaLabelPrefix + "ingress_annotation_"
	ingressSchemeLabel      = metaLabelPrefix + "ingress_scheme"
	ingressHostLabel        = metaLabelPrefix + "ingress_host"
	ingressPathLabel        = metaLabelPrefix + "ingress_path"
)

func ingressLabels(ingress *v1beta1.Ingress) model.LabelSet {
	ls := make(model.LabelSet, len(ingress.Labels)+len(ingress.Annotations)+2)
	ls[ingressNameLabel] = lv(ingress.Name)
	ls[namespaceLabel] = lv(ingress.Namespace)

	for k, v := range ingress.Labels {
		ln := strutil.SanitizeLabelName(ingressLabelPrefix + k)
		ls[model.LabelName(ln)] = lv(v)
	}

	for k, v := range ingress.Annotations {
		ln := strutil.SanitizeLabelName(ingressAnnotationPrefix + k)
		ls[model.LabelName(ln)] = lv(v)
	}
	return ls
}

func pathsFromIngressRule(rv *v1beta1.IngressRuleValue) []string {
	if rv.HTTP == nil {
		return []string{"/"}
	}
	paths := make([]string, len(rv.HTTP.Paths))
	for n, p := range rv.HTTP.Paths {
		path := p.Path
		if path == "" {
			path = "/"
		}
		paths[n] = path
	}
	return paths
}

func (s *Ingress) buildIngress(ingress *v1beta1.Ingress) *targetgroup.Group {
	tg := &targetgroup.Group{
		Source: ingressSource(ingress),
	}
	tg.Labels = ingressLabels(ingress)

	tlsHosts := make(map[string]struct{})
	for _, tls := range ingress.Spec.TLS {
		for _, host := range tls.Hosts {
			tlsHosts[host] = struct{}{}
		}
	}

	for _, rule := range ingress.Spec.Rules {
		paths := pathsFromIngressRule(&rule.IngressRuleValue)

<<<<<<< HEAD
		schema := "http"
		_, isTLS := tlsHosts[rule.Host]
		if isTLS {
			schema = "https"
=======
		scheme := "http"
		_, isTLS := tlsHosts[rule.Host]
		if isTLS {
			scheme = "https"
>>>>>>> 05d6d6a2
		}

		for _, path := range paths {
			tg.Targets = append(tg.Targets, model.LabelSet{
				model.AddressLabel: lv(rule.Host),
				ingressSchemeLabel: lv(scheme),
				ingressHostLabel:   lv(rule.Host),
				ingressPathLabel:   lv(path),
			})
		}
	}

	return tg
}<|MERGE_RESOLUTION|>--- conflicted
+++ resolved
@@ -186,17 +186,10 @@
 	for _, rule := range ingress.Spec.Rules {
 		paths := pathsFromIngressRule(&rule.IngressRuleValue)
 
-<<<<<<< HEAD
-		schema := "http"
-		_, isTLS := tlsHosts[rule.Host]
-		if isTLS {
-			schema = "https"
-=======
 		scheme := "http"
 		_, isTLS := tlsHosts[rule.Host]
 		if isTLS {
 			scheme = "https"
->>>>>>> 05d6d6a2
 		}
 
 		for _, path := range paths {
