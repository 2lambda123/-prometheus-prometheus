// Copyright 2020 The Prometheus Authors
// Licensed under the Apache License, Version 2.0 (the "License");
// you may not use this file except in compliance with the License.
// You may obtain a copy of the License at
//
// http://www.apache.org/licenses/LICENSE-2.0
//
// Unless required by applicable law or agreed to in writing, software
// distributed under the License is distributed on an "AS IS" BASIS,
// WITHOUT WARRANTIES OR CONDITIONS OF ANY KIND, either express or implied.
// See the License for the specific language governing permissions and
// limitations under the License.

package chunks

import (
	"bufio"
	"bytes"
	"encoding/binary"
	"hash"
	"io"
	"io/ioutil"
	"os"
	"path/filepath"
	"sort"
	"strconv"
	"sync"

	"github.com/dennwc/varint"
	"github.com/pkg/errors"
	"github.com/prometheus/client_golang/prometheus"
	"go.uber.org/atomic"

	"github.com/prometheus/prometheus/tsdb/chunkenc"
	tsdb_errors "github.com/prometheus/prometheus/tsdb/errors"
	"github.com/prometheus/prometheus/tsdb/fileutil"
)

// Head chunk file header fields constants.
const (
	// MagicHeadChunks is 4 bytes at the beginning of a head chunk file.
	MagicHeadChunks = 0x0130BC91

	headChunksFormatV1 = 1
)

// ErrChunkDiskMapperClosed returned by any method indicates
// that the ChunkDiskMapper was closed.
var ErrChunkDiskMapperClosed = errors.New("ChunkDiskMapper closed")

const (
	// MintMaxtSize is the size of the mint/maxt for head chunk file and chunks.
	MintMaxtSize = 8
	// SeriesRefSize is the size of series reference on disk.
	SeriesRefSize = 8
	// HeadChunkFileHeaderSize is the total size of the header for a head chunk file.
	HeadChunkFileHeaderSize = SegmentHeaderSize
	// MaxHeadChunkFileSize is the max size of a head chunk file.
	MaxHeadChunkFileSize = 128 * 1024 * 1024 // 128 MiB.
	// CRCSize is the size of crc32 sum on disk.
	CRCSize = 4
	// MaxHeadChunkMetaSize is the max size of an mmapped chunks minus the chunks data.
	// Max because the uvarint size can be smaller.
	MaxHeadChunkMetaSize = SeriesRefSize + 2*MintMaxtSize + ChunkEncodingSize + MaxChunkLengthFieldSize + CRCSize
	// MinWriteBufferSize is the minimum write buffer size allowed.
	MinWriteBufferSize = 64 * 1024 // 64KB.
	// MaxWriteBufferSize is the maximum write buffer size allowed.
	MaxWriteBufferSize = 8 * 1024 * 1024 // 8 MiB.
	// DefaultWriteBufferSize is the default write buffer size.
	DefaultWriteBufferSize = 4 * 1024 * 1024 // 4 MiB.
	// DefaultWriteQueueSize is the default size of the in-memory queue used before flushing chunks to the disk.
	DefaultWriteQueueSize = 1000
)

// ChunkDiskMapperRef represents the location of a head chunk on disk.
// The upper 4 bytes hold the index of the head chunk file and
// the lower 4 bytes hold the byte offset in the head chunk file where the chunk starts.
type ChunkDiskMapperRef uint64

func newChunkDiskMapperRef(seq, offset uint64) ChunkDiskMapperRef {
	return ChunkDiskMapperRef((seq << 32) | offset)
}

func (ref ChunkDiskMapperRef) Unpack() (seq, offset int) {
	seq = int(ref >> 32)
	offset = int((ref << 32) >> 32)
	return seq, offset
}

// CorruptionErr is an error that's returned when corruption is encountered.
type CorruptionErr struct {
	Dir       string
	FileIndex int
	Err       error
}

func (e *CorruptionErr) Error() string {
	return errors.Wrapf(e.Err, "corruption in head chunk file %s", segmentFile(e.Dir, e.FileIndex)).Error()
}

// chunkPos keeps track of the position in the head chunk files.
// chunkPos is not thread-safe, a lock must be used to protect it.
type chunkPos struct {
	seq     uint64 // Index of chunk file.
	offset  uint64 // Offset within chunk file.
	cutFile bool   // When true then the next chunk will be written to a new file.
}

// getNextChunkRef takes a chunk and returns the chunk reference which will refer to it once it has been written.
// getNextChunkRef also decides whether a new file should be cut before writing this chunk, and it returns the decision via the second return value.
// The order of calling getNextChunkRef must be the order in which chunks are written to the disk.
func (f *chunkPos) getNextChunkRef(chk chunkenc.Chunk) (chkRef ChunkDiskMapperRef, cutFile bool) {
	chkLen := uint64(len(chk.Bytes()))
	bytesToWrite := f.bytesToWriteForChunk(chkLen)

<<<<<<< HEAD
	if f.shouldCutNewFile(bytesToWrite) {
=======
	if f.shouldCutNewFile(chkLen) {
>>>>>>> 0f4a1e6e
		f.toNewFile()
		f.cutFile = false
		cutFile = true
	}

	chkOffset := f.offset
	f.offset += bytesToWrite

	return newChunkDiskMapperRef(f.seq, chkOffset), cutFile
}

// toNewFile updates the seq/offset position to point to the beginning of a new chunk file.
func (f *chunkPos) toNewFile() {
	f.seq++
	f.offset = SegmentHeaderSize
}

// cutFileOnNextChunk triggers that the next chunk will be written in to a new file.
// Not thread safe, a lock must be held when calling this.
func (f *chunkPos) cutFileOnNextChunk() {
	f.cutFile = true
}

<<<<<<< HEAD
// setSeq sets the sequence number of the head chunk file.
// Should only be used for initialization, after that the sequence number will be managed by chunkPos.
func (f *chunkPos) setSeq(seq uint64) {
=======
// initSeq sets the sequence number of the head chunk file.
// Should only be used for initialization, after that the sequence number will be managed by chunkPos.
func (f *chunkPos) initSeq(seq uint64) {
>>>>>>> 0f4a1e6e
	f.seq = seq
}

// shouldCutNewFile returns whether a new file should be cut based on the file size.
<<<<<<< HEAD
// Not thread safe, a lock must be held when calling this.
func (f *chunkPos) shouldCutNewFile(bytesToWrite uint64) bool {
=======
// The read or write lock on chunkPos must be held when calling this.
func (f *chunkPos) shouldCutNewFile(chunkSize uint64) bool {
>>>>>>> 0f4a1e6e
	if f.cutFile {
		return true
	}

	return f.offset == 0 || // First head chunk file.
<<<<<<< HEAD
		f.offset+bytesToWrite > MaxHeadChunkFileSize // Exceeds the max head chunk file size.
=======
		f.offset+chunkSize+MaxHeadChunkMetaSize > MaxHeadChunkFileSize // Exceeds the max head chunk file size.
>>>>>>> 0f4a1e6e
}

// bytesToWriteForChunk returns the number of bytes that will need to be written for the given chunk size,
// including all meta data before and after the chunk data.
// Head chunk format: https://github.com/prometheus/prometheus/blob/main/tsdb/docs/format/head_chunks.md#chunk
func (f *chunkPos) bytesToWriteForChunk(chkLen uint64) uint64 {
<<<<<<< HEAD
	// headers
	bytes := uint64(SeriesRefSize) + 2*MintMaxtSize + ChunkEncodingSize

	// size of chunk length encoded as uvarint
	bytes += uint64(varint.UvarintSize(chkLen))

	// chunk length
	bytes += chkLen

	// crc32
=======
	// Headers.
	bytes := uint64(SeriesRefSize) + 2*MintMaxtSize + ChunkEncodingSize

	// Size of chunk length encoded as uvarint.
	bytes += uint64(varint.UvarintSize(chkLen))

	// Chunk length.
	bytes += chkLen

	// crc32.
>>>>>>> 0f4a1e6e
	bytes += CRCSize

	return bytes
}

// ChunkDiskMapper is for writing the Head block chunks to the disk
// and access chunks via mmapped file.
type ChunkDiskMapper struct {
	/// Writer.
	dir             *os.File
	writeBufferSize int

	curFile         *os.File      // File being written to.
	curFileSequence int           // Index of current open file being appended to.
	curFileOffset   atomic.Uint64 // Bytes written in current open file.
	curFileMaxt     int64         // Used for the size retention.

	// The values in evtlPos represent the file position which will eventually be
	// reached once the content of the write queue has been fully processed.
	evtlPosMtx sync.Mutex
	evtlPos    chunkPos

	byteBuf      [MaxHeadChunkMetaSize]byte // Buffer used to write the header of the chunk.
	chkWriter    *bufio.Writer              // Writer for the current open file.
	crc32        hash.Hash
	writePathMtx sync.Mutex

	/// Reader.
	// The int key in the map is the file number on the disk.
	mmappedChunkFiles map[int]*mmappedChunkFile // Contains the m-mapped files for each chunk file mapped with its index.
	closers           map[int]io.Closer         // Closers for resources behind the byte slices.
	readPathMtx       sync.RWMutex              // Mutex used to protect the above 2 maps.
	pool              chunkenc.Pool             // This is used when fetching a chunk from the disk to allocate a chunk.

	// Writer and Reader.
	// We flush chunks to disk in batches. Hence, we store them in this buffer
	// from which chunks are served till they are flushed and are ready for m-mapping.
	chunkBuffer *chunkBuffer

	// Whether the maxt field is set for all mmapped chunk files tracked within the mmappedChunkFiles map.
	// This is done after iterating through all the chunks in those files using the IterateAllChunks method.
	fileMaxtSet bool

	writeQueue *chunkWriteQueue

	closed bool
}

// mmappedChunkFile provides mmapp access to an entire head chunks file that holds many chunks.
type mmappedChunkFile struct {
	byteSlice ByteSlice
	maxt      int64 // Max timestamp among all of this file's chunks.
}

// NewChunkDiskMapper returns a new ChunkDiskMapper against the given directory
// using the default head chunk file duration.
// NOTE: 'IterateAllChunks' method needs to be called at least once after creating ChunkDiskMapper
// to set the maxt of all the file.
func NewChunkDiskMapper(reg prometheus.Registerer, dir string, pool chunkenc.Pool, writeBufferSize, writeQueueSize int) (*ChunkDiskMapper, error) {
	// Validate write buffer size.
	if writeBufferSize < MinWriteBufferSize || writeBufferSize > MaxWriteBufferSize {
		return nil, errors.Errorf("ChunkDiskMapper write buffer size should be between %d and %d (actual: %d)", MinWriteBufferSize, MaxWriteBufferSize, writeBufferSize)
	}
	if writeBufferSize%1024 != 0 {
		return nil, errors.Errorf("ChunkDiskMapper write buffer size should be a multiple of 1024 (actual: %d)", writeBufferSize)
	}

	if err := os.MkdirAll(dir, 0o777); err != nil {
		return nil, err
	}
	dirFile, err := fileutil.OpenDir(dir)
	if err != nil {
		return nil, err
	}

	m := &ChunkDiskMapper{
		dir:             dirFile,
		pool:            pool,
		writeBufferSize: writeBufferSize,
		crc32:           newCRC32(),
		chunkBuffer:     newChunkBuffer(),
	}
	m.writeQueue = newChunkWriteQueue(reg, writeQueueSize, m.writeChunk)

	if m.pool == nil {
		m.pool = chunkenc.NewPool()
	}

	return m, m.openMMapFiles()
}

// openMMapFiles opens all files within dir for mmapping.
func (cdm *ChunkDiskMapper) openMMapFiles() (returnErr error) {
	cdm.mmappedChunkFiles = map[int]*mmappedChunkFile{}
	cdm.closers = map[int]io.Closer{}
	defer func() {
		if returnErr != nil {
			returnErr = tsdb_errors.NewMulti(returnErr, closeAllFromMap(cdm.closers)).Err()

			cdm.mmappedChunkFiles = nil
			cdm.closers = nil
		}
	}()

	files, err := listChunkFiles(cdm.dir.Name())
	if err != nil {
		return err
	}

	files, err = repairLastChunkFile(files)
	if err != nil {
		return err
	}

	chkFileIndices := make([]int, 0, len(files))
	for seq, fn := range files {
		f, err := fileutil.OpenMmapFile(fn)
		if err != nil {
			return errors.Wrapf(err, "mmap files, file: %s", fn)
		}
		cdm.closers[seq] = f
		cdm.mmappedChunkFiles[seq] = &mmappedChunkFile{byteSlice: realByteSlice(f.Bytes())}
		chkFileIndices = append(chkFileIndices, seq)
	}

	// Check for gaps in the files.
	sort.Ints(chkFileIndices)
	if len(chkFileIndices) == 0 {
		return nil
	}
	lastSeq := chkFileIndices[0]
	for _, seq := range chkFileIndices[1:] {
		if seq != lastSeq+1 {
			return errors.Errorf("found unsequential head chunk files %s (index: %d) and %s (index: %d)", files[lastSeq], lastSeq, files[seq], seq)
		}
		lastSeq = seq
	}

	for i, b := range cdm.mmappedChunkFiles {
		if b.byteSlice.Len() < HeadChunkFileHeaderSize {
			return errors.Wrapf(errInvalidSize, "%s: invalid head chunk file header", files[i])
		}
		// Verify magic number.
		if m := binary.BigEndian.Uint32(b.byteSlice.Range(0, MagicChunksSize)); m != MagicHeadChunks {
			return errors.Errorf("%s: invalid magic number %x", files[i], m)
		}

		// Verify chunk format version.
		if v := int(b.byteSlice.Range(MagicChunksSize, MagicChunksSize+ChunksFormatVersionSize)[0]); v != chunksFormatV1 {
			return errors.Errorf("%s: invalid chunk format version %d", files[i], v)
		}
	}

<<<<<<< HEAD
	cdm.evtlPos.setSeq(uint64(lastSeq))
=======
	cdm.evtlPos.initSeq(uint64(lastSeq))
>>>>>>> 0f4a1e6e

	return nil
}

func listChunkFiles(dir string) (map[int]string, error) {
	files, err := ioutil.ReadDir(dir)
	if err != nil {
		return nil, err
	}
	res := map[int]string{}
	for _, fi := range files {
		seq, err := strconv.ParseUint(fi.Name(), 10, 64)
		if err != nil {
			continue
		}
		res[int(seq)] = filepath.Join(dir, fi.Name())
	}

	return res, nil
}

// repairLastChunkFile deletes the last file if it's empty.
// Because we don't fsync when creating these files, we could end
// up with an empty file at the end during an abrupt shutdown.
func repairLastChunkFile(files map[int]string) (_ map[int]string, returnErr error) {
	lastFile := -1
	for seq := range files {
		if seq > lastFile {
			lastFile = seq
		}
	}

	if lastFile <= 0 {
		return files, nil
	}

	info, err := os.Stat(files[lastFile])
	if err != nil {
		return files, errors.Wrap(err, "file stat during last head chunk file repair")
	}
	if info.Size() == 0 {
		// Corrupt file, hence remove it.
		if err := os.RemoveAll(files[lastFile]); err != nil {
			return files, errors.Wrap(err, "delete corrupted, empty head chunk file during last file repair")
		}
		delete(files, lastFile)
	}

	return files, nil
}

// WriteChunk writes the chunk to the disk.
// The returned chunk ref is the reference from where the chunk encoding starts for the chunk.
func (cdm *ChunkDiskMapper) WriteChunk(seriesRef HeadSeriesRef, mint, maxt int64, chk chunkenc.Chunk, callback func(err error)) (chkRef ChunkDiskMapperRef) {
	var err error
	defer func() {
		if err != nil && callback != nil {
			callback(err)
		}
	}()

	// cdm.evtlPosMtx must be held to serialize the calls to .getNextChunkRef() and .addJob().
	cdm.evtlPosMtx.Lock()
	defer cdm.evtlPosMtx.Unlock()

	ref, cutFile := cdm.evtlPos.getNextChunkRef(chk)
	err = cdm.writeQueue.addJob(chunkWriteJob{
		cutFile:   cutFile,
		seriesRef: seriesRef,
		mint:      mint,
		maxt:      maxt,
		chk:       chk,
		ref:       ref,
		callback:  callback,
	})

	return ref
}

func (cdm *ChunkDiskMapper) writeChunk(seriesRef HeadSeriesRef, mint, maxt int64, chk chunkenc.Chunk, ref ChunkDiskMapperRef, cutFile bool) (err error) {
	cdm.writePathMtx.Lock()
	defer cdm.writePathMtx.Unlock()

	if cdm.closed {
		return ErrChunkDiskMapperClosed
	}

	if cutFile {
<<<<<<< HEAD
		err := cdm.cutExpectRef(ref)
=======
		err := cdm.cutAndExpectRef(ref)
>>>>>>> 0f4a1e6e
		if err != nil {
			return err
		}
	}

	// if len(chk.Bytes())+MaxHeadChunkMetaSize >= writeBufferSize, it means that chunk >= the buffer size;
	// so no need to flush here, as we have to flush at the end (to not keep partial chunks in buffer).
	if len(chk.Bytes())+MaxHeadChunkMetaSize < cdm.writeBufferSize && cdm.chkWriter.Available() < MaxHeadChunkMetaSize+len(chk.Bytes()) {
		if err := cdm.flushBuffer(); err != nil {
			return err
		}
	}

	cdm.crc32.Reset()
	bytesWritten := 0

	binary.BigEndian.PutUint64(cdm.byteBuf[bytesWritten:], uint64(seriesRef))
	bytesWritten += SeriesRefSize
	binary.BigEndian.PutUint64(cdm.byteBuf[bytesWritten:], uint64(mint))
	bytesWritten += MintMaxtSize
	binary.BigEndian.PutUint64(cdm.byteBuf[bytesWritten:], uint64(maxt))
	bytesWritten += MintMaxtSize
	cdm.byteBuf[bytesWritten] = byte(chk.Encoding())
	bytesWritten += ChunkEncodingSize
	n := binary.PutUvarint(cdm.byteBuf[bytesWritten:], uint64(len(chk.Bytes())))
	bytesWritten += n

	if err := cdm.writeAndAppendToCRC32(cdm.byteBuf[:bytesWritten]); err != nil {
		return err
	}
	if err := cdm.writeAndAppendToCRC32(chk.Bytes()); err != nil {
		return err
	}
	if err := cdm.writeCRC32(); err != nil {
		return err
	}

	if maxt > cdm.curFileMaxt {
		cdm.curFileMaxt = maxt
	}

	cdm.chunkBuffer.put(ref, chk)

	if len(chk.Bytes())+MaxHeadChunkMetaSize >= cdm.writeBufferSize {
		// The chunk was bigger than the buffer itself.
		// Flushing to not keep partial chunks in buffer.
		if err := cdm.flushBuffer(); err != nil {
			return err
		}
	}

	return nil
}

// CutNewFile makes that a new file will be created the next time a chunk is written.
<<<<<<< HEAD
func (cdm *ChunkDiskMapper) CutNewFile() error {
=======
func (cdm *ChunkDiskMapper) CutNewFile() {
>>>>>>> 0f4a1e6e
	cdm.evtlPosMtx.Lock()
	defer cdm.evtlPosMtx.Unlock()

	cdm.evtlPos.cutFileOnNextChunk()
<<<<<<< HEAD
	return nil
}

// cutExpectRef creates a new m-mapped file.
// The write lock should be held before calling this.
// It ensures that the position in the new file matches the given chunk reference, if not then it errors.
func (cdm *ChunkDiskMapper) cutExpectRef(chkRef ChunkDiskMapperRef) (err error) {
=======
}

// cutAndExpectRef creates a new m-mapped file.
// The write lock should be held before calling this.
// It ensures that the position in the new file matches the given chunk reference, if not then it errors.
func (cdm *ChunkDiskMapper) cutAndExpectRef(chkRef ChunkDiskMapperRef) (err error) {
>>>>>>> 0f4a1e6e
	seq, offset, err := cdm.cut()
	if err != nil {
		return err
	}
<<<<<<< HEAD

	if expSeq, expOffset := chkRef.Unpack(); seq != expSeq || offset != expOffset {
		return errors.Errorf("expected newly cut file to have sequence:offset %d:%d, got %d:%d", expSeq, expOffset, seq, offset)
	}

=======

	if expSeq, expOffset := chkRef.Unpack(); seq != expSeq || offset != expOffset {
		return errors.Errorf("expected newly cut file to have sequence:offset %d:%d, got %d:%d", expSeq, expOffset, seq, offset)
	}

>>>>>>> 0f4a1e6e
	return nil
}

// cut creates a new m-mapped file. The write lock should be held before calling this.
// It returns the file sequence and the offset in that file to start writing chunks.
func (cdm *ChunkDiskMapper) cut() (seq, offset int, returnErr error) {
	// Sync current tail to disk and close.
	if err := cdm.finalizeCurFile(); err != nil {
		return 0, 0, err
	}

	offset, newFile, seq, err := cutSegmentFile(cdm.dir, MagicHeadChunks, headChunksFormatV1, HeadChunkFilePreallocationSize)
	if err != nil {
		return 0, 0, err
	}

	defer func() {
		// The file should not be closed if there is no error,
		// its kept open in the ChunkDiskMapper.
		if returnErr != nil {
			returnErr = tsdb_errors.NewMulti(returnErr, newFile.Close()).Err()
		}
	}()

	cdm.curFileOffset.Store(uint64(offset))

	if cdm.curFile != nil {
		cdm.readPathMtx.Lock()
		cdm.mmappedChunkFiles[cdm.curFileSequence].maxt = cdm.curFileMaxt
		cdm.readPathMtx.Unlock()
	}

	mmapFile, err := fileutil.OpenMmapFileWithSize(newFile.Name(), MaxHeadChunkFileSize)
	if err != nil {
		return 0, 0, err
	}

	cdm.readPathMtx.Lock()
	cdm.curFileSequence = seq
	cdm.curFile = newFile
	if cdm.chkWriter != nil {
		cdm.chkWriter.Reset(newFile)
	} else {
		cdm.chkWriter = bufio.NewWriterSize(newFile, cdm.writeBufferSize)
	}

	cdm.closers[cdm.curFileSequence] = mmapFile
	cdm.mmappedChunkFiles[cdm.curFileSequence] = &mmappedChunkFile{byteSlice: realByteSlice(mmapFile.Bytes())}
	cdm.readPathMtx.Unlock()

	cdm.curFileMaxt = 0

	return seq, offset, nil
}

// finalizeCurFile writes all pending data to the current tail file,
// truncates its size, and closes it.
func (cdm *ChunkDiskMapper) finalizeCurFile() error {
	if cdm.curFile == nil {
		return nil
	}

	if err := cdm.flushBuffer(); err != nil {
		return err
	}

	if err := cdm.curFile.Sync(); err != nil {
		return err
	}

	return cdm.curFile.Close()
}

func (cdm *ChunkDiskMapper) write(b []byte) error {
	n, err := cdm.chkWriter.Write(b)
	cdm.curFileOffset.Add(uint64(n))
	return err
}

func (cdm *ChunkDiskMapper) writeAndAppendToCRC32(b []byte) error {
	if err := cdm.write(b); err != nil {
		return err
	}
	_, err := cdm.crc32.Write(b)
	return err
}

func (cdm *ChunkDiskMapper) writeCRC32() error {
	return cdm.write(cdm.crc32.Sum(cdm.byteBuf[:0]))
}

// flushBuffer flushes the current in-memory chunks.
// Assumes that writePathMtx is _write_ locked before calling this method.
func (cdm *ChunkDiskMapper) flushBuffer() error {
	if err := cdm.chkWriter.Flush(); err != nil {
		return err
	}
	cdm.chunkBuffer.clear()
	return nil
}

// Chunk returns a chunk from a given reference.
func (cdm *ChunkDiskMapper) Chunk(ref ChunkDiskMapperRef) (chunkenc.Chunk, error) {
	cdm.readPathMtx.RLock()
	// We hold this read lock for the entire duration because if Close()
	// is called, the data in the byte slice will get corrupted as the mmapped
	// file will be closed.
	defer cdm.readPathMtx.RUnlock()

	if cdm.closed {
		return nil, ErrChunkDiskMapperClosed
	}

	chunk := cdm.writeQueue.get(ref)
	if chunk != nil {
		return chunk, nil
	}

	sgmIndex, chkStart := ref.Unpack()
	// We skip the series ref and the mint/maxt beforehand.
	chkStart += SeriesRefSize + (2 * MintMaxtSize)
	chkCRC32 := newCRC32()

	// If it is the current open file, then the chunks can be in the buffer too.
	if sgmIndex == cdm.curFileSequence {
		chunk := cdm.chunkBuffer.get(ref)
		if chunk != nil {
			return chunk, nil
		}
	}

	mmapFile, ok := cdm.mmappedChunkFiles[sgmIndex]
	if !ok {
		if sgmIndex > cdm.curFileSequence {
			return nil, &CorruptionErr{
				Dir:       cdm.dir.Name(),
				FileIndex: -1,
				Err:       errors.Errorf("head chunk file index %d more than current open file", sgmIndex),
			}
		}
		return nil, &CorruptionErr{
			Dir:       cdm.dir.Name(),
			FileIndex: sgmIndex,
			Err:       errors.New("head chunk file index %d does not exist on disk"),
		}
	}

	if chkStart+MaxChunkLengthFieldSize > mmapFile.byteSlice.Len() {
		return nil, &CorruptionErr{
			Dir:       cdm.dir.Name(),
			FileIndex: sgmIndex,
			Err:       errors.Errorf("head chunk file doesn't include enough bytes to read the chunk size data field - required:%v, available:%v", chkStart+MaxChunkLengthFieldSize, mmapFile.byteSlice.Len()),
		}
	}

	// Encoding.
	chkEnc := mmapFile.byteSlice.Range(chkStart, chkStart+ChunkEncodingSize)[0]

	// Data length.
	// With the minimum chunk length this should never cause us reading
	// over the end of the slice.
	chkDataLenStart := chkStart + ChunkEncodingSize
	c := mmapFile.byteSlice.Range(chkDataLenStart, chkDataLenStart+MaxChunkLengthFieldSize)
	chkDataLen, n := binary.Uvarint(c)
	if n <= 0 {
		return nil, &CorruptionErr{
			Dir:       cdm.dir.Name(),
			FileIndex: sgmIndex,
			Err:       errors.Errorf("reading chunk length failed with %d", n),
		}
	}

	// Verify the chunk data end.
	chkDataEnd := chkDataLenStart + n + int(chkDataLen)
	if chkDataEnd > mmapFile.byteSlice.Len() {
		return nil, &CorruptionErr{
			Dir:       cdm.dir.Name(),
			FileIndex: sgmIndex,
			Err:       errors.Errorf("head chunk file doesn't include enough bytes to read the chunk - required:%v, available:%v", chkDataEnd, mmapFile.byteSlice.Len()),
		}
	}

	// Check the CRC.
	sum := mmapFile.byteSlice.Range(chkDataEnd, chkDataEnd+CRCSize)
	if _, err := chkCRC32.Write(mmapFile.byteSlice.Range(chkStart-(SeriesRefSize+2*MintMaxtSize), chkDataEnd)); err != nil {
		return nil, &CorruptionErr{
			Dir:       cdm.dir.Name(),
			FileIndex: sgmIndex,
			Err:       err,
		}
	}
	if act := chkCRC32.Sum(nil); !bytes.Equal(act, sum) {
		return nil, &CorruptionErr{
			Dir:       cdm.dir.Name(),
			FileIndex: sgmIndex,
			Err:       errors.Errorf("checksum mismatch expected:%x, actual:%x", sum, act),
		}
	}

	// The chunk data itself.
	chkData := mmapFile.byteSlice.Range(chkDataEnd-int(chkDataLen), chkDataEnd)

	// Make a copy of the chunk data to prevent a panic occurring because the returned
	// chunk data slice references an mmap-ed file which could be closed after the
	// function returns but while the chunk is still in use.
	chkDataCopy := make([]byte, len(chkData))
	copy(chkDataCopy, chkData)

	chk, err := cdm.pool.Get(chunkenc.Encoding(chkEnc), chkDataCopy)
	if err != nil {
		return nil, &CorruptionErr{
			Dir:       cdm.dir.Name(),
			FileIndex: sgmIndex,
			Err:       err,
		}
	}
	return chk, nil
}

// IterateAllChunks iterates all mmappedChunkFiles (in order of head chunk file name/number) and all the chunks within it
// and runs the provided function with information about each chunk. It returns on the first error encountered.
// NOTE: This method needs to be called at least once after creating ChunkDiskMapper
// to set the maxt of all the file.
func (cdm *ChunkDiskMapper) IterateAllChunks(f func(seriesRef HeadSeriesRef, chunkRef ChunkDiskMapperRef, mint, maxt int64, numSamples uint16) error) (err error) {
	cdm.writePathMtx.Lock()
	defer cdm.writePathMtx.Unlock()

	defer func() {
		cdm.fileMaxtSet = true
	}()

	chkCRC32 := newCRC32()

	// Iterate files in ascending order.
	segIDs := make([]int, 0, len(cdm.mmappedChunkFiles))
	for seg := range cdm.mmappedChunkFiles {
		segIDs = append(segIDs, seg)
	}
	sort.Ints(segIDs)
	for _, segID := range segIDs {
		mmapFile := cdm.mmappedChunkFiles[segID]
		fileEnd := mmapFile.byteSlice.Len()
		if segID == cdm.curFileSequence {
			fileEnd = int(cdm.curFileSize())
		}
		idx := HeadChunkFileHeaderSize
		for idx < fileEnd {
			if fileEnd-idx < MaxHeadChunkMetaSize {
				// Check for all 0s which marks the end of the file.
				allZeros := true
				for _, b := range mmapFile.byteSlice.Range(idx, fileEnd) {
					if b != byte(0) {
						allZeros = false
						break
					}
				}
				if allZeros {
					// End of segment chunk file content.
					break
				}
				return &CorruptionErr{
					Dir:       cdm.dir.Name(),
					FileIndex: segID,
					Err: errors.Errorf("head chunk file has some unread data, but doesn't include enough bytes to read the chunk header"+
						" - required:%v, available:%v, file:%d", idx+MaxHeadChunkMetaSize, fileEnd, segID),
				}
			}
			chkCRC32.Reset()
			chunkRef := newChunkDiskMapperRef(uint64(segID), uint64(idx))

			startIdx := idx
			seriesRef := HeadSeriesRef(binary.BigEndian.Uint64(mmapFile.byteSlice.Range(idx, idx+SeriesRefSize)))
			idx += SeriesRefSize
			mint := int64(binary.BigEndian.Uint64(mmapFile.byteSlice.Range(idx, idx+MintMaxtSize)))
			idx += MintMaxtSize
			maxt := int64(binary.BigEndian.Uint64(mmapFile.byteSlice.Range(idx, idx+MintMaxtSize)))
			idx += MintMaxtSize

			// We preallocate file to help with m-mapping (especially windows systems).
			// As series ref always starts from 1, we assume it being 0 to be the end of the actual file data.
			// We are not considering possible file corruption that can cause it to be 0.
			// Additionally we are checking mint and maxt just to be sure.
			if seriesRef == 0 && mint == 0 && maxt == 0 {
				break
			}

			idx += ChunkEncodingSize // Skip encoding.
			dataLen, n := binary.Uvarint(mmapFile.byteSlice.Range(idx, idx+MaxChunkLengthFieldSize))
			idx += n

			numSamples := binary.BigEndian.Uint16(mmapFile.byteSlice.Range(idx, idx+2))
			idx += int(dataLen) // Skip the data.

			// In the beginning we only checked for the chunk meta size.
			// Now that we have added the chunk data length, we check for sufficient bytes again.
			if idx+CRCSize > fileEnd {
				return &CorruptionErr{
					Dir:       cdm.dir.Name(),
					FileIndex: segID,
					Err:       errors.Errorf("head chunk file doesn't include enough bytes to read the chunk header - required:%v, available:%v, file:%d", idx+CRCSize, fileEnd, segID),
				}
			}

			// Check CRC.
			sum := mmapFile.byteSlice.Range(idx, idx+CRCSize)
			if _, err := chkCRC32.Write(mmapFile.byteSlice.Range(startIdx, idx)); err != nil {
				return err
			}
			if act := chkCRC32.Sum(nil); !bytes.Equal(act, sum) {
				return &CorruptionErr{
					Dir:       cdm.dir.Name(),
					FileIndex: segID,
					Err:       errors.Errorf("checksum mismatch expected:%x, actual:%x", sum, act),
				}
			}
			idx += CRCSize

			if maxt > mmapFile.maxt {
				mmapFile.maxt = maxt
			}

			if err := f(seriesRef, chunkRef, mint, maxt, numSamples); err != nil {
				if cerr, ok := err.(*CorruptionErr); ok {
					cerr.Dir = cdm.dir.Name()
					cerr.FileIndex = segID
					return cerr
				}
				return err
			}
		}

		if idx > fileEnd {
			// It should be equal to the slice length.
			return &CorruptionErr{
				Dir:       cdm.dir.Name(),
				FileIndex: segID,
				Err:       errors.Errorf("head chunk file doesn't include enough bytes to read the last chunk data - required:%v, available:%v, file:%d", idx, fileEnd, segID),
			}
		}
	}

	return nil
}

// Truncate deletes the head chunk files which are strictly below the mint.
// mint should be in milliseconds.
func (cdm *ChunkDiskMapper) Truncate(mint int64) error {
	if !cdm.fileMaxtSet {
		return errors.New("maxt of the files are not set")
	}
	cdm.readPathMtx.RLock()

	// Sort the file indices, else if files deletion fails in between,
	// it can lead to unsequential files as the map is not sorted.
	chkFileIndices := make([]int, 0, len(cdm.mmappedChunkFiles))
	for seq := range cdm.mmappedChunkFiles {
		chkFileIndices = append(chkFileIndices, seq)
	}
	sort.Ints(chkFileIndices)

	var removedFiles []int
	for _, seq := range chkFileIndices {
		if seq == cdm.curFileSequence || cdm.mmappedChunkFiles[seq].maxt >= mint {
			break
		}
		if cdm.mmappedChunkFiles[seq].maxt < mint {
			removedFiles = append(removedFiles, seq)
		}
	}
	cdm.readPathMtx.RUnlock()

	errs := tsdb_errors.NewMulti()
	// Cut a new file only if the current file has some chunks.
	if cdm.curFileSize() > HeadChunkFileHeaderSize {
		// There is a known race condition here because between the check of curFileSize() and the call to CutNewFile()
		// a new file could already be cut, this is acceptable because it will simply result in an empty file which
		// won't do any harm.
<<<<<<< HEAD
		errs.Add(cdm.CutNewFile())
=======
		cdm.CutNewFile()
>>>>>>> 0f4a1e6e
	}
	errs.Add(cdm.deleteFiles(removedFiles))
	return errs.Err()
}

func (cdm *ChunkDiskMapper) deleteFiles(removedFiles []int) error {
	cdm.readPathMtx.Lock()
	for _, seq := range removedFiles {
		if err := cdm.closers[seq].Close(); err != nil {
			cdm.readPathMtx.Unlock()
			return err
		}
		delete(cdm.mmappedChunkFiles, seq)
		delete(cdm.closers, seq)
	}
	cdm.readPathMtx.Unlock()

	// We actually delete the files separately to not block the readPathMtx for long.
	for _, seq := range removedFiles {
		if err := os.Remove(segmentFile(cdm.dir.Name(), seq)); err != nil {
			return err
		}
	}

	return nil
}

// DeleteCorrupted deletes all the head chunk files after the one which had the corruption
// (including the corrupt file).
func (cdm *ChunkDiskMapper) DeleteCorrupted(originalErr error) error {
	err := errors.Cause(originalErr) // So that we can pick up errors even if wrapped.
	cerr, ok := err.(*CorruptionErr)
	if !ok {
		return errors.Wrap(originalErr, "cannot handle error")
	}

	// Delete all the head chunk files following the corrupt head chunk file.
	segs := []int{}
	cdm.readPathMtx.RLock()
	for seg := range cdm.mmappedChunkFiles {
		if seg >= cerr.FileIndex {
			segs = append(segs, seg)
		}
	}
	cdm.readPathMtx.RUnlock()

	return cdm.deleteFiles(segs)
}

// Size returns the size of the chunk files.
func (cdm *ChunkDiskMapper) Size() (int64, error) {
	return fileutil.DirSize(cdm.dir.Name())
}

func (cdm *ChunkDiskMapper) curFileSize() uint64 {
	return cdm.curFileOffset.Load()
}

// Close closes all the open files in ChunkDiskMapper.
// It is not longer safe to access chunks from this struct after calling Close.
func (cdm *ChunkDiskMapper) Close() error {
	// Locking the eventual position lock blocks WriteChunk()
	cdm.evtlPosMtx.Lock()
	defer cdm.evtlPosMtx.Unlock()

	cdm.writeQueue.stop()

	// 'WriteChunk' locks writePathMtx first and then readPathMtx for cutting head chunk file.
	// The lock order should not be reversed here else it can cause deadlocks.
	cdm.writePathMtx.Lock()
	defer cdm.writePathMtx.Unlock()
	cdm.readPathMtx.Lock()
	defer cdm.readPathMtx.Unlock()

	if cdm.closed {
		return nil
	}
	cdm.closed = true

	errs := tsdb_errors.NewMulti(
		closeAllFromMap(cdm.closers),
		cdm.finalizeCurFile(),
		cdm.dir.Close(),
	)
	cdm.mmappedChunkFiles = map[int]*mmappedChunkFile{}
	cdm.closers = map[int]io.Closer{}

	return errs.Err()
}

func closeAllFromMap(cs map[int]io.Closer) error {
	errs := tsdb_errors.NewMulti()
	for _, c := range cs {
		errs.Add(c.Close())
	}
	return errs.Err()
}

const inBufferShards = 128 // 128 is a randomly chosen number.

// chunkBuffer is a thread safe lookup table for chunks by their ref.
type chunkBuffer struct {
	inBufferChunks     [inBufferShards]map[ChunkDiskMapperRef]chunkenc.Chunk
	inBufferChunksMtxs [inBufferShards]sync.RWMutex
}

func newChunkBuffer() *chunkBuffer {
	cb := &chunkBuffer{}
	for i := 0; i < inBufferShards; i++ {
		cb.inBufferChunks[i] = make(map[ChunkDiskMapperRef]chunkenc.Chunk)
	}
	return cb
}

func (cb *chunkBuffer) put(ref ChunkDiskMapperRef, chk chunkenc.Chunk) {
	shardIdx := ref % inBufferShards

	cb.inBufferChunksMtxs[shardIdx].Lock()
	cb.inBufferChunks[shardIdx][ref] = chk
	cb.inBufferChunksMtxs[shardIdx].Unlock()
}

func (cb *chunkBuffer) get(ref ChunkDiskMapperRef) chunkenc.Chunk {
	shardIdx := ref % inBufferShards

	cb.inBufferChunksMtxs[shardIdx].RLock()
	defer cb.inBufferChunksMtxs[shardIdx].RUnlock()

	return cb.inBufferChunks[shardIdx][ref]
}

func (cb *chunkBuffer) clear() {
	for i := 0; i < inBufferShards; i++ {
		cb.inBufferChunksMtxs[i].Lock()
		cb.inBufferChunks[i] = make(map[ChunkDiskMapperRef]chunkenc.Chunk)
		cb.inBufferChunksMtxs[i].Unlock()
	}
}<|MERGE_RESOLUTION|>--- conflicted
+++ resolved
@@ -113,11 +113,7 @@
 	chkLen := uint64(len(chk.Bytes()))
 	bytesToWrite := f.bytesToWriteForChunk(chkLen)
 
-<<<<<<< HEAD
-	if f.shouldCutNewFile(bytesToWrite) {
-=======
 	if f.shouldCutNewFile(chkLen) {
->>>>>>> 0f4a1e6e
 		f.toNewFile()
 		f.cutFile = false
 		cutFile = true
@@ -141,54 +137,27 @@
 	f.cutFile = true
 }
 
-<<<<<<< HEAD
-// setSeq sets the sequence number of the head chunk file.
-// Should only be used for initialization, after that the sequence number will be managed by chunkPos.
-func (f *chunkPos) setSeq(seq uint64) {
-=======
 // initSeq sets the sequence number of the head chunk file.
 // Should only be used for initialization, after that the sequence number will be managed by chunkPos.
 func (f *chunkPos) initSeq(seq uint64) {
->>>>>>> 0f4a1e6e
 	f.seq = seq
 }
 
 // shouldCutNewFile returns whether a new file should be cut based on the file size.
-<<<<<<< HEAD
-// Not thread safe, a lock must be held when calling this.
-func (f *chunkPos) shouldCutNewFile(bytesToWrite uint64) bool {
-=======
 // The read or write lock on chunkPos must be held when calling this.
 func (f *chunkPos) shouldCutNewFile(chunkSize uint64) bool {
->>>>>>> 0f4a1e6e
 	if f.cutFile {
 		return true
 	}
 
 	return f.offset == 0 || // First head chunk file.
-<<<<<<< HEAD
-		f.offset+bytesToWrite > MaxHeadChunkFileSize // Exceeds the max head chunk file size.
-=======
 		f.offset+chunkSize+MaxHeadChunkMetaSize > MaxHeadChunkFileSize // Exceeds the max head chunk file size.
->>>>>>> 0f4a1e6e
 }
 
 // bytesToWriteForChunk returns the number of bytes that will need to be written for the given chunk size,
 // including all meta data before and after the chunk data.
 // Head chunk format: https://github.com/prometheus/prometheus/blob/main/tsdb/docs/format/head_chunks.md#chunk
 func (f *chunkPos) bytesToWriteForChunk(chkLen uint64) uint64 {
-<<<<<<< HEAD
-	// headers
-	bytes := uint64(SeriesRefSize) + 2*MintMaxtSize + ChunkEncodingSize
-
-	// size of chunk length encoded as uvarint
-	bytes += uint64(varint.UvarintSize(chkLen))
-
-	// chunk length
-	bytes += chkLen
-
-	// crc32
-=======
 	// Headers.
 	bytes := uint64(SeriesRefSize) + 2*MintMaxtSize + ChunkEncodingSize
 
@@ -199,7 +168,6 @@
 	bytes += chkLen
 
 	// crc32.
->>>>>>> 0f4a1e6e
 	bytes += CRCSize
 
 	return bytes
@@ -353,11 +321,7 @@
 		}
 	}
 
-<<<<<<< HEAD
-	cdm.evtlPos.setSeq(uint64(lastSeq))
-=======
 	cdm.evtlPos.initSeq(uint64(lastSeq))
->>>>>>> 0f4a1e6e
 
 	return nil
 }
@@ -446,11 +410,7 @@
 	}
 
 	if cutFile {
-<<<<<<< HEAD
-		err := cdm.cutExpectRef(ref)
-=======
 		err := cdm.cutAndExpectRef(ref)
->>>>>>> 0f4a1e6e
 		if err != nil {
 			return err
 		}
@@ -506,48 +466,26 @@
 }
 
 // CutNewFile makes that a new file will be created the next time a chunk is written.
-<<<<<<< HEAD
-func (cdm *ChunkDiskMapper) CutNewFile() error {
-=======
 func (cdm *ChunkDiskMapper) CutNewFile() {
->>>>>>> 0f4a1e6e
 	cdm.evtlPosMtx.Lock()
 	defer cdm.evtlPosMtx.Unlock()
 
 	cdm.evtlPos.cutFileOnNextChunk()
-<<<<<<< HEAD
-	return nil
-}
-
-// cutExpectRef creates a new m-mapped file.
-// The write lock should be held before calling this.
-// It ensures that the position in the new file matches the given chunk reference, if not then it errors.
-func (cdm *ChunkDiskMapper) cutExpectRef(chkRef ChunkDiskMapperRef) (err error) {
-=======
 }
 
 // cutAndExpectRef creates a new m-mapped file.
 // The write lock should be held before calling this.
 // It ensures that the position in the new file matches the given chunk reference, if not then it errors.
 func (cdm *ChunkDiskMapper) cutAndExpectRef(chkRef ChunkDiskMapperRef) (err error) {
->>>>>>> 0f4a1e6e
 	seq, offset, err := cdm.cut()
 	if err != nil {
 		return err
 	}
-<<<<<<< HEAD
 
 	if expSeq, expOffset := chkRef.Unpack(); seq != expSeq || offset != expOffset {
 		return errors.Errorf("expected newly cut file to have sequence:offset %d:%d, got %d:%d", expSeq, expOffset, seq, offset)
 	}
 
-=======
-
-	if expSeq, expOffset := chkRef.Unpack(); seq != expSeq || offset != expOffset {
-		return errors.Errorf("expected newly cut file to have sequence:offset %d:%d, got %d:%d", expSeq, expOffset, seq, offset)
-	}
-
->>>>>>> 0f4a1e6e
 	return nil
 }
 
@@ -925,11 +863,7 @@
 		// There is a known race condition here because between the check of curFileSize() and the call to CutNewFile()
 		// a new file could already be cut, this is acceptable because it will simply result in an empty file which
 		// won't do any harm.
-<<<<<<< HEAD
-		errs.Add(cdm.CutNewFile())
-=======
 		cdm.CutNewFile()
->>>>>>> 0f4a1e6e
 	}
 	errs.Add(cdm.deleteFiles(removedFiles))
 	return errs.Err()
