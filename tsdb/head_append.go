--- conflicted
+++ resolved
@@ -1099,16 +1099,11 @@
 }
 
 // insert is like append, except it inserts. Used for OOO samples.
-<<<<<<< HEAD
 func (s *memSeries) insert(t int64, v float64, chunkDiskMapper chunkDiskMapper, oooCapMax int64) (inserted, chunkCreated bool, mmapRef chunks.ChunkDiskMapperRef) {
-	c := s.oooHeadChunk
-=======
-func (s *memSeries) insert(t int64, v float64, chunkDiskMapper *chunks.ChunkDiskMapper, oooCapMax int64) (inserted, chunkCreated bool, mmapRef chunks.ChunkDiskMapperRef) {
 	if s.ooo == nil {
 		s.ooo = &memSeriesOOOFields{}
 	}
 	c := s.ooo.oooHeadChunk
->>>>>>> cb2be6e6
 	if c == nil || c.chunk.NumSamples() == int(oooCapMax) {
 		// Note: If no new samples come in then we rely on compaction to clean up stale in-memory OOO chunks.
 		c, mmapRef = s.cutNewOOOHeadChunk(t, chunkDiskMapper)
@@ -1153,12 +1148,8 @@
 
 // appendHistogram adds the histogram.
 // It is unsafe to call this concurrently with s.iterator(...) without holding the series lock.
-<<<<<<< HEAD
+// TODO(codesome): Support gauge histograms here.
 func (s *memSeries) appendHistogram(t int64, h *histogram.Histogram, appendID uint64, chunkDiskMapper chunkDiskMapper, chunkRange int64) (sampleInOrder, chunkCreated bool) {
-=======
-// TODO(codesome): Support gauge histograms here.
-func (s *memSeries) appendHistogram(t int64, h *histogram.Histogram, appendID uint64, chunkDiskMapper *chunks.ChunkDiskMapper, chunkRange int64) (sampleInOrder, chunkCreated bool) {
->>>>>>> cb2be6e6
 	// Head controls the execution of recoding, so that we own the proper
 	// chunk reference afterwards. We check for Appendable from appender before
 	// appendPreprocessor because in case it ends up creating a new chunk,
@@ -1458,13 +1449,9 @@
 	return s.headChunk
 }
 
-<<<<<<< HEAD
-func (s *memSeries) cutNewOOOHeadChunk(mint int64, chunkDiskMapper chunkDiskMapper) (*oooHeadChunk, chunks.ChunkDiskMapperRef) {
-=======
 // cutNewOOOHeadChunk cuts a new OOO chunk and m-maps the old chunk.
 // The caller must ensure that s.ooo is not nil.
-func (s *memSeries) cutNewOOOHeadChunk(mint int64, chunkDiskMapper *chunks.ChunkDiskMapper) (*oooHeadChunk, chunks.ChunkDiskMapperRef) {
->>>>>>> cb2be6e6
+func (s *memSeries) cutNewOOOHeadChunk(mint int64, chunkDiskMapper chunkDiskMapper) (*oooHeadChunk, chunks.ChunkDiskMapperRef) {
 	ref := s.mmapCurrentOOOHeadChunk(chunkDiskMapper)
 
 	s.ooo.oooHeadChunk = &oooHeadChunk{
@@ -1476,13 +1463,8 @@
 	return s.ooo.oooHeadChunk, ref
 }
 
-<<<<<<< HEAD
 func (s *memSeries) mmapCurrentOOOHeadChunk(chunkDiskMapper chunkDiskMapper) chunks.ChunkDiskMapperRef {
-	if s.oooHeadChunk == nil {
-=======
-func (s *memSeries) mmapCurrentOOOHeadChunk(chunkDiskMapper *chunks.ChunkDiskMapper) chunks.ChunkDiskMapperRef {
 	if s.ooo == nil || s.ooo.oooHeadChunk == nil {
->>>>>>> cb2be6e6
 		// There is no head chunk, so nothing to m-map here.
 		return 0
 	}
