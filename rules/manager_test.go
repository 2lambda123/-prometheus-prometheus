--- conflicted
+++ resolved
@@ -227,7 +227,7 @@
 						"job", "app-server",
 						"severity", "critical",
 					),
-					Point: promql.Point{V: 1},
+					F: 1,
 				},
 				promql.Sample{
 					Metric: labels.FromStrings(
@@ -238,7 +238,7 @@
 						"job", "app-server",
 						"severity", "critical",
 					),
-					Point: promql.Point{V: 1},
+					F: 1,
 				},
 				promql.Sample{
 					Metric: labels.FromStrings(
@@ -249,7 +249,7 @@
 						"job", "app-server",
 						"severity", "critical",
 					),
-					Point: promql.Point{V: 1},
+					F: 1,
 				},
 				promql.Sample{
 					Metric: labels.FromStrings(
@@ -260,11 +260,10 @@
 						"job", "app-server",
 						"severity", "critical",
 					),
-					Point: promql.Point{V: 1},
+					F: 1,
 				},
 			}
 
-<<<<<<< HEAD
 			baseTime := time.Unix(0, 0)
 
 			tests := []struct {
@@ -303,62 +302,6 @@
 					result: append(promql.Vector{}, result[2:3]...),
 				},
 			}
-=======
-	rule := NewAlertingRule(
-		"HTTPRequestRateLow",
-		expr,
-		time.Minute,
-		0,
-		labels.FromStrings("severity", "{{\"c\"}}ritical"),
-		labels.EmptyLabels(), labels.EmptyLabels(), "", true, nil,
-	)
-	result := promql.Vector{
-		promql.Sample{
-			Metric: labels.FromStrings(
-				"__name__", "ALERTS_FOR_STATE",
-				"alertname", "HTTPRequestRateLow",
-				"group", "canary",
-				"instance", "0",
-				"job", "app-server",
-				"severity", "critical",
-			),
-			F: 1,
-		},
-		promql.Sample{
-			Metric: labels.FromStrings(
-				"__name__", "ALERTS_FOR_STATE",
-				"alertname", "HTTPRequestRateLow",
-				"group", "canary",
-				"instance", "1",
-				"job", "app-server",
-				"severity", "critical",
-			),
-			F: 1,
-		},
-		promql.Sample{
-			Metric: labels.FromStrings(
-				"__name__", "ALERTS_FOR_STATE",
-				"alertname", "HTTPRequestRateLow",
-				"group", "canary",
-				"instance", "0",
-				"job", "app-server",
-				"severity", "critical",
-			),
-			F: 1,
-		},
-		promql.Sample{
-			Metric: labels.FromStrings(
-				"__name__", "ALERTS_FOR_STATE",
-				"alertname", "HTTPRequestRateLow",
-				"group", "canary",
-				"instance", "1",
-				"job", "app-server",
-				"severity", "critical",
-			),
-			F: 1,
-		},
-	}
->>>>>>> 6b8573a8
 
 			var forState float64
 			for i, test := range tests {
@@ -388,8 +331,8 @@
 				for i := range test.result {
 					test.result[i].T = timestamp.FromTime(evalTime.Add(-evalDelay))
 					// Updating the expected 'for' state.
-					if test.result[i].V >= 0 {
-						test.result[i].V = forState
+					if test.result[i].F >= 0 {
+						test.result[i].F = forState
 					}
 				}
 				require.Equal(t, len(test.result), len(filteredRes), "%d. Number of samples in expected and actual output don't match (%d vs. %d)", i, len(test.result), len(res))
@@ -403,24 +346,6 @@
 					require.Zero(t, aa.Labels.Get(model.MetricNameLabel), "%s label set on active alert: %s", model.MetricNameLabel, aa.Labels)
 				}
 
-<<<<<<< HEAD
-=======
-		var filteredRes promql.Vector // After removing 'ALERTS' samples.
-		for _, smpl := range res {
-			smplName := smpl.Metric.Get("__name__")
-			if smplName == "ALERTS_FOR_STATE" {
-				filteredRes = append(filteredRes, smpl)
-			} else {
-				// If not 'ALERTS_FOR_STATE', it has to be 'ALERTS'.
-				require.Equal(t, smplName, "ALERTS")
-			}
-		}
-		for i := range test.result {
-			test.result[i].T = timestamp.FromTime(evalTime)
-			// Updating the expected 'for' state.
-			if test.result[i].F >= 0 {
-				test.result[i].F = forState
->>>>>>> 6b8573a8
 			}
 		})
 	}
@@ -672,23 +597,13 @@
 		metric := labels.FromStrings(model.MetricNameLabel, "a_plus_one").String()
 		metricSample, ok := samples[metric]
 
-<<<<<<< HEAD
 		require.True(t, ok, "Series %s not returned.", metric)
-		require.True(t, value.IsStaleNaN(metricSample[2].V), "Appended second sample not as expected. Wanted: stale NaN Got: %x", math.Float64bits(metricSample[2].V))
-		metricSample[2].V = 42 // require.Equal cannot handle NaN.
-
-		want := map[string][]promql.Point{
-			metric: {{T: 0, V: 2}, {T: 1000, V: 3}, {T: 2000, V: 42}},
-		}
-=======
-	require.True(t, ok, "Series %s not returned.", metric)
-	require.True(t, value.IsStaleNaN(metricSample[2].F), "Appended second sample not as expected. Wanted: stale NaN Got: %x", math.Float64bits(metricSample[2].F))
-	metricSample[2].F = 42 // require.Equal cannot handle NaN.
-
-	want := map[string][]promql.FPoint{
-		metric: {{T: 0, F: 2}, {T: 1000, F: 3}, {T: 2000, F: 42}},
-	}
->>>>>>> 6b8573a8
+		require.True(t, value.IsStaleNaN(metricSample[2].F), "Appended second sample not as expected. Wanted: stale NaN Got: %x", math.Float64bits(metricSample[2].F))
+		metricSample[2].F = 42 // require.Equal cannot handle NaN.
+
+		want := map[string][]promql.FPoint{
+			metric: {{T: 0, F: 2}, {T: 1000, F: 3}, {T: 2000, F: 42}},
+		}
 
 		require.Equal(t, want, samples)
 	}
@@ -1574,7 +1489,6 @@
 	require.Equal(t, HealthBad, rules.Health())
 }
 
-<<<<<<< HEAD
 func TestGroup_Equals(t *testing.T) {
 	testExpression, err := parser.ParseExpr("up")
 	require.NoError(t, err)
@@ -1790,10 +1704,7 @@
 	m.Stop()
 }
 
-func TestUpdateMissedEvalMetrics(t *testing.T) {
-=======
 func TestRuleGroupEvalIterationFunc(t *testing.T) {
->>>>>>> 6b8573a8
 	suite, err := promql.NewTest(t, `
 		load 5m
 		http_requests{instance="0"}	75  85 50 0 0 25 0 0 40 0 120
