--- conflicted
+++ resolved
@@ -146,15 +146,13 @@
 	By       bool     // Indicate whether it is without or by.
 	Range    int64    // Range vector selector range in milliseconds.
 
-<<<<<<< HEAD
 	ShardIndex uint64 // Current shard index (starts from 0 and up to ShardCount-1).
 	ShardCount uint64 // Total number of shards (0 means sharding is disabled).
-=======
+
 	// DisableTrimming allows to disable trimming of matching series chunks based on query Start and End time.
 	// When disabled, the result may contain samples outside the queried time range but Select() performances
 	// may be improved.
 	DisableTrimming bool
->>>>>>> 9f5ff5b2
 }
 
 // TODO(bwplotka): Move to promql/engine_test.go?
