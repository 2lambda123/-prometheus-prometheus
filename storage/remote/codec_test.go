--- conflicted
+++ resolved
@@ -57,12 +57,8 @@
 			},
 			Samples:    []prompb.Sample{{Value: 1, Timestamp: 0}},
 			Exemplars:  []prompb.Exemplar{{Labels: []prompb.Label{{Name: "f", Value: "g"}}, Value: 1, Timestamp: 0}},
-<<<<<<< HEAD
-			Histograms: []prompb.Histogram{HistogramToHistogramProto(0, &testHistogram), FloatHistogramToHistogramProto(1, testHistogram.ToFloat())},
+			Histograms: []prompb.Histogram{HistogramToHistogramProto(0, &testHistogram), FloatHistogramToHistogramProto(1, testHistogram.ToFloat(nil))},
 			Metadata:   prompb.Metadata{Type: prompb.Metadata_COUNTER, Help: "help text 1", Unit: "unit text 1"},
-=======
-			Histograms: []prompb.Histogram{HistogramToHistogramProto(0, &testHistogram), FloatHistogramToHistogramProto(1, testHistogram.ToFloat(nil))},
->>>>>>> 5d5303c7
 		},
 		{
 			Labels: []prompb.Label{
@@ -74,12 +70,8 @@
 			},
 			Samples:    []prompb.Sample{{Value: 2, Timestamp: 1}},
 			Exemplars:  []prompb.Exemplar{{Labels: []prompb.Label{{Name: "h", Value: "i"}}, Value: 2, Timestamp: 1}},
-<<<<<<< HEAD
-			Histograms: []prompb.Histogram{HistogramToHistogramProto(2, &testHistogram), FloatHistogramToHistogramProto(3, testHistogram.ToFloat())},
+			Histograms: []prompb.Histogram{HistogramToHistogramProto(2, &testHistogram), FloatHistogramToHistogramProto(3, testHistogram.ToFloat(nil))},
 			Metadata:   prompb.Metadata{Type: prompb.Metadata_GAUGE, Help: "help text 2", Unit: "unit text 2"},
-=======
-			Histograms: []prompb.Histogram{HistogramToHistogramProto(2, &testHistogram), FloatHistogramToHistogramProto(3, testHistogram.ToFloat(nil))},
->>>>>>> 5d5303c7
 		},
 	},
 }
