// Copyright 2020 The Prometheus Authors
// Licensed under the Apache License, Version 2.0 (the "License");
// you may not use this file except in compliance with the License.
// You may obtain a copy of the License at
//
// http://www.apache.org/licenses/LICENSE-2.0
//
// Unless required by applicable law or agreed to in writing, software
// distributed under the License is distributed on an "AS IS" BASIS,
// WITHOUT WARRANTIES OR CONDITIONS OF ANY KIND, either express or implied.
// See the License for the specific language governing permissions and
// limitations under the License.

package storage

import (
	"context"
	"errors"
	"fmt"
	"math"
	"sort"
	"sync"
	"testing"

	"github.com/stretchr/testify/require"

	"github.com/prometheus/prometheus/model/histogram"
	"github.com/prometheus/prometheus/model/labels"
	"github.com/prometheus/prometheus/tsdb/chunkenc"
	"github.com/prometheus/prometheus/tsdb/chunks"
	"github.com/prometheus/prometheus/tsdb/tsdbutil"
	"github.com/prometheus/prometheus/util/annotations"
)

func TestMergeQuerierWithChainMerger(t *testing.T) {
	for _, tc := range []struct {
		name                 string
		primaryQuerierSeries []Series
		querierSeries        [][]Series
		extraQueriers        []Querier

		expected SeriesSet
	}{
		{
			name:                 "one primary querier with no series",
			primaryQuerierSeries: []Series{},
			expected:             NewMockSeriesSet(),
		},
		{
			name:          "one secondary querier with no series",
			querierSeries: [][]Series{{}},
			expected:      NewMockSeriesSet(),
		},
		{
			name:          "many secondary queriers with no series",
			querierSeries: [][]Series{{}, {}, {}, {}, {}, {}, {}},
			expected:      NewMockSeriesSet(),
		},
		{
			name:                 "mix of queriers with no series",
			primaryQuerierSeries: []Series{},
			querierSeries:        [][]Series{{}, {}, {}, {}, {}, {}, {}},
			expected:             NewMockSeriesSet(),
		},
		// Test rest of cases on secondary queriers as the different between primary vs secondary is just error handling.
		{
			name: "one querier, two series",
			querierSeries: [][]Series{{
				NewListSeries(labels.FromStrings("bar", "baz"), []chunks.Sample{fSample{1, 1}, fSample{2, 2}, fSample{3, 3}}),
				NewListSeries(labels.FromStrings("foo", "bar"), []chunks.Sample{fSample{0, 0}, fSample{1, 1}, fSample{2, 2}}),
			}},
			expected: NewMockSeriesSet(
				NewListSeries(labels.FromStrings("bar", "baz"), []chunks.Sample{fSample{1, 1}, fSample{2, 2}, fSample{3, 3}}),
				NewListSeries(labels.FromStrings("foo", "bar"), []chunks.Sample{fSample{0, 0}, fSample{1, 1}, fSample{2, 2}}),
			),
		},
		{
			name: "two queriers, one different series each",
			querierSeries: [][]Series{{
				NewListSeries(labels.FromStrings("bar", "baz"), []chunks.Sample{fSample{1, 1}, fSample{2, 2}, fSample{3, 3}}),
			}, {
				NewListSeries(labels.FromStrings("foo", "bar"), []chunks.Sample{fSample{0, 0}, fSample{1, 1}, fSample{2, 2}}),
			}},
			expected: NewMockSeriesSet(
				NewListSeries(labels.FromStrings("bar", "baz"), []chunks.Sample{fSample{1, 1}, fSample{2, 2}, fSample{3, 3}}),
				NewListSeries(labels.FromStrings("foo", "bar"), []chunks.Sample{fSample{0, 0}, fSample{1, 1}, fSample{2, 2}}),
			),
		},
		{
			name: "two time unsorted queriers, two series each",
			querierSeries: [][]Series{{
				NewListSeries(labels.FromStrings("bar", "baz"), []chunks.Sample{fSample{5, 5}, fSample{6, 6}}),
				NewListSeries(labels.FromStrings("foo", "bar"), []chunks.Sample{fSample{0, 0}, fSample{1, 1}, fSample{2, 2}}),
			}, {
				NewListSeries(labels.FromStrings("bar", "baz"), []chunks.Sample{fSample{1, 1}, fSample{2, 2}, fSample{3, 3}}),
				NewListSeries(labels.FromStrings("foo", "bar"), []chunks.Sample{fSample{3, 3}, fSample{4, 4}}),
			}},
			expected: NewMockSeriesSet(
				NewListSeries(
					labels.FromStrings("bar", "baz"),
					[]chunks.Sample{fSample{1, 1}, fSample{2, 2}, fSample{3, 3}, fSample{5, 5}, fSample{6, 6}},
				),
				NewListSeries(
					labels.FromStrings("foo", "bar"),
					[]chunks.Sample{fSample{0, 0}, fSample{1, 1}, fSample{2, 2}, fSample{3, 3}, fSample{4, 4}},
				),
			),
		},
		{
			name: "five queriers, only two queriers have two time unsorted series each",
			querierSeries: [][]Series{{}, {}, {
				NewListSeries(labels.FromStrings("bar", "baz"), []chunks.Sample{fSample{5, 5}, fSample{6, 6}}),
				NewListSeries(labels.FromStrings("foo", "bar"), []chunks.Sample{fSample{0, 0}, fSample{1, 1}, fSample{2, 2}}),
			}, {
				NewListSeries(labels.FromStrings("bar", "baz"), []chunks.Sample{fSample{1, 1}, fSample{2, 2}, fSample{3, 3}}),
				NewListSeries(labels.FromStrings("foo", "bar"), []chunks.Sample{fSample{3, 3}, fSample{4, 4}}),
			}, {}},
			expected: NewMockSeriesSet(
				NewListSeries(
					labels.FromStrings("bar", "baz"),
					[]chunks.Sample{fSample{1, 1}, fSample{2, 2}, fSample{3, 3}, fSample{5, 5}, fSample{6, 6}},
				),
				NewListSeries(
					labels.FromStrings("foo", "bar"),
					[]chunks.Sample{fSample{0, 0}, fSample{1, 1}, fSample{2, 2}, fSample{3, 3}, fSample{4, 4}},
				),
			),
		},
		{
			name: "two queriers, only two queriers have two time unsorted series each, with 3 noop and one nil querier together",
			querierSeries: [][]Series{{}, {}, {
				NewListSeries(labels.FromStrings("bar", "baz"), []chunks.Sample{fSample{5, 5}, fSample{6, 6}}),
				NewListSeries(labels.FromStrings("foo", "bar"), []chunks.Sample{fSample{0, 0}, fSample{1, 1}, fSample{2, 2}}),
			}, {
				NewListSeries(labels.FromStrings("bar", "baz"), []chunks.Sample{fSample{1, 1}, fSample{2, 2}, fSample{3, 3}}),
				NewListSeries(labels.FromStrings("foo", "bar"), []chunks.Sample{fSample{3, 3}, fSample{4, 4}}),
			}, {}},
			extraQueriers: []Querier{NoopQuerier(), NoopQuerier(), nil, NoopQuerier()},
			expected: NewMockSeriesSet(
				NewListSeries(
					labels.FromStrings("bar", "baz"),
					[]chunks.Sample{fSample{1, 1}, fSample{2, 2}, fSample{3, 3}, fSample{5, 5}, fSample{6, 6}},
				),
				NewListSeries(
					labels.FromStrings("foo", "bar"),
					[]chunks.Sample{fSample{0, 0}, fSample{1, 1}, fSample{2, 2}, fSample{3, 3}, fSample{4, 4}},
				),
			),
		},
		{
			name: "two queriers, with two series, one is overlapping",
			querierSeries: [][]Series{{}, {}, {
				NewListSeries(labels.FromStrings("bar", "baz"), []chunks.Sample{fSample{2, 21}, fSample{3, 31}, fSample{5, 5}, fSample{6, 6}}),
				NewListSeries(labels.FromStrings("foo", "bar"), []chunks.Sample{fSample{0, 0}, fSample{1, 1}, fSample{2, 2}}),
			}, {
				NewListSeries(labels.FromStrings("bar", "baz"), []chunks.Sample{fSample{1, 1}, fSample{2, 22}, fSample{3, 32}}),
				NewListSeries(labels.FromStrings("foo", "bar"), []chunks.Sample{fSample{3, 3}, fSample{4, 4}}),
			}, {}},
			expected: NewMockSeriesSet(
				NewListSeries(
					labels.FromStrings("bar", "baz"),
					[]chunks.Sample{fSample{1, 1}, fSample{2, 21}, fSample{3, 31}, fSample{5, 5}, fSample{6, 6}},
				),
				NewListSeries(
					labels.FromStrings("foo", "bar"),
					[]chunks.Sample{fSample{0, 0}, fSample{1, 1}, fSample{2, 2}, fSample{3, 3}, fSample{4, 4}},
				),
			),
		},
		{
			name: "two queries, one with NaN samples series",
			querierSeries: [][]Series{{
				NewListSeries(labels.FromStrings("foo", "bar"), []chunks.Sample{fSample{0, math.NaN()}}),
			}, {
				NewListSeries(labels.FromStrings("foo", "bar"), []chunks.Sample{fSample{1, 1}}),
			}},
			expected: NewMockSeriesSet(
				NewListSeries(labels.FromStrings("foo", "bar"), []chunks.Sample{fSample{0, math.NaN()}, fSample{1, 1}}),
			),
		},
	} {
		t.Run(tc.name, func(t *testing.T) {
			var p Querier
			if tc.primaryQuerierSeries != nil {
				p = &mockQuerier{toReturn: tc.primaryQuerierSeries}
			}
			var qs []Querier
			for _, in := range tc.querierSeries {
				qs = append(qs, &mockQuerier{toReturn: in})
			}
			qs = append(qs, tc.extraQueriers...)

			mergedQuerier := NewMergeQuerier([]Querier{p}, qs, ChainedSeriesMerge).Select(context.Background(), false, nil)

			// Get all merged series upfront to make sure there are no incorrectly retained shared
			// buffers causing bugs.
			var mergedSeries []Series
			for mergedQuerier.Next() {
				mergedSeries = append(mergedSeries, mergedQuerier.At())
			}
			require.NoError(t, mergedQuerier.Err())

			for _, actualSeries := range mergedSeries {
				require.True(t, tc.expected.Next(), "Expected Next() to be true")
				expectedSeries := tc.expected.At()
				require.Equal(t, expectedSeries.Labels(), actualSeries.Labels())

				expSmpl, expErr := ExpandSamples(expectedSeries.Iterator(nil), nil)
				actSmpl, actErr := ExpandSamples(actualSeries.Iterator(nil), nil)
				require.Equal(t, expErr, actErr)
				require.Equal(t, expSmpl, actSmpl)
			}
			require.False(t, tc.expected.Next(), "Expected Next() to be false")
		})
	}
}

func TestMergeChunkQuerierWithNoVerticalChunkSeriesMerger(t *testing.T) {
	for _, tc := range []struct {
		name                    string
		primaryChkQuerierSeries []ChunkSeries
		chkQuerierSeries        [][]ChunkSeries
		extraQueriers           []ChunkQuerier

		expected ChunkSeriesSet
	}{
		{
			name:                    "one primary querier with no series",
			primaryChkQuerierSeries: []ChunkSeries{},
			expected:                NewMockChunkSeriesSet(),
		},
		{
			name:             "one secondary querier with no series",
			chkQuerierSeries: [][]ChunkSeries{{}},
			expected:         NewMockChunkSeriesSet(),
		},
		{
			name:             "many secondary queriers with no series",
			chkQuerierSeries: [][]ChunkSeries{{}, {}, {}, {}, {}, {}, {}},
			expected:         NewMockChunkSeriesSet(),
		},
		{
			name:                    "mix of queriers with no series",
			primaryChkQuerierSeries: []ChunkSeries{},
			chkQuerierSeries:        [][]ChunkSeries{{}, {}, {}, {}, {}, {}, {}},
			expected:                NewMockChunkSeriesSet(),
		},
		// Test rest of cases on secondary queriers as the different between primary vs secondary is just error handling.
		{
			name: "one querier, two series",
			chkQuerierSeries: [][]ChunkSeries{{
				NewListChunkSeriesFromSamples(labels.FromStrings("bar", "baz"), []chunks.Sample{fSample{1, 1}, fSample{2, 2}}, []chunks.Sample{fSample{3, 3}}),
				NewListChunkSeriesFromSamples(labels.FromStrings("foo", "bar"), []chunks.Sample{fSample{0, 0}, fSample{1, 1}}, []chunks.Sample{fSample{2, 2}}),
			}},
			expected: NewMockChunkSeriesSet(
				NewListChunkSeriesFromSamples(labels.FromStrings("bar", "baz"), []chunks.Sample{fSample{1, 1}, fSample{2, 2}}, []chunks.Sample{fSample{3, 3}}),
				NewListChunkSeriesFromSamples(labels.FromStrings("foo", "bar"), []chunks.Sample{fSample{0, 0}, fSample{1, 1}}, []chunks.Sample{fSample{2, 2}}),
			),
		},
		{
			name: "two secondaries, one different series each",
			chkQuerierSeries: [][]ChunkSeries{{
				NewListChunkSeriesFromSamples(labels.FromStrings("bar", "baz"), []chunks.Sample{fSample{1, 1}, fSample{2, 2}}, []chunks.Sample{fSample{3, 3}}),
			}, {
				NewListChunkSeriesFromSamples(labels.FromStrings("foo", "bar"), []chunks.Sample{fSample{0, 0}, fSample{1, 1}}, []chunks.Sample{fSample{2, 2}}),
			}},
			expected: NewMockChunkSeriesSet(
				NewListChunkSeriesFromSamples(labels.FromStrings("bar", "baz"), []chunks.Sample{fSample{1, 1}, fSample{2, 2}}, []chunks.Sample{fSample{3, 3}}),
				NewListChunkSeriesFromSamples(labels.FromStrings("foo", "bar"), []chunks.Sample{fSample{0, 0}, fSample{1, 1}}, []chunks.Sample{fSample{2, 2}}),
			),
		},
		{
			name: "two secondaries, two not in time order series each",
			chkQuerierSeries: [][]ChunkSeries{{
				NewListChunkSeriesFromSamples(labels.FromStrings("bar", "baz"), []chunks.Sample{fSample{5, 5}}, []chunks.Sample{fSample{6, 6}}),
				NewListChunkSeriesFromSamples(labels.FromStrings("foo", "bar"), []chunks.Sample{fSample{0, 0}, fSample{1, 1}}, []chunks.Sample{fSample{2, 2}}),
			}, {
				NewListChunkSeriesFromSamples(labels.FromStrings("bar", "baz"), []chunks.Sample{fSample{1, 1}, fSample{2, 2}}, []chunks.Sample{fSample{3, 3}}),
				NewListChunkSeriesFromSamples(labels.FromStrings("foo", "bar"), []chunks.Sample{fSample{3, 3}}, []chunks.Sample{fSample{4, 4}}),
			}},
			expected: NewMockChunkSeriesSet(
				NewListChunkSeriesFromSamples(labels.FromStrings("bar", "baz"),
					[]chunks.Sample{fSample{1, 1}, fSample{2, 2}},
					[]chunks.Sample{fSample{3, 3}},
					[]chunks.Sample{fSample{5, 5}},
					[]chunks.Sample{fSample{6, 6}},
				),
				NewListChunkSeriesFromSamples(labels.FromStrings("foo", "bar"),
					[]chunks.Sample{fSample{0, 0}, fSample{1, 1}},
					[]chunks.Sample{fSample{2, 2}},
					[]chunks.Sample{fSample{3, 3}},
					[]chunks.Sample{fSample{4, 4}},
				),
			),
		},
		{
			name: "five secondaries, only two have two not in time order series each",
			chkQuerierSeries: [][]ChunkSeries{{}, {}, {
				NewListChunkSeriesFromSamples(labels.FromStrings("bar", "baz"), []chunks.Sample{fSample{5, 5}}, []chunks.Sample{fSample{6, 6}}),
				NewListChunkSeriesFromSamples(labels.FromStrings("foo", "bar"), []chunks.Sample{fSample{0, 0}, fSample{1, 1}}, []chunks.Sample{fSample{2, 2}}),
			}, {
				NewListChunkSeriesFromSamples(labels.FromStrings("bar", "baz"), []chunks.Sample{fSample{1, 1}, fSample{2, 2}}, []chunks.Sample{fSample{3, 3}}),
				NewListChunkSeriesFromSamples(labels.FromStrings("foo", "bar"), []chunks.Sample{fSample{3, 3}}, []chunks.Sample{fSample{4, 4}}),
			}, {}},
			expected: NewMockChunkSeriesSet(
				NewListChunkSeriesFromSamples(labels.FromStrings("bar", "baz"),
					[]chunks.Sample{fSample{1, 1}, fSample{2, 2}},
					[]chunks.Sample{fSample{3, 3}},
					[]chunks.Sample{fSample{5, 5}},
					[]chunks.Sample{fSample{6, 6}},
				),
				NewListChunkSeriesFromSamples(labels.FromStrings("foo", "bar"),
					[]chunks.Sample{fSample{0, 0}, fSample{1, 1}},
					[]chunks.Sample{fSample{2, 2}},
					[]chunks.Sample{fSample{3, 3}},
					[]chunks.Sample{fSample{4, 4}},
				),
			),
		},
		{
			name: "two secondaries, with two not in time order series each, with 3 noop queries and one nil together",
			chkQuerierSeries: [][]ChunkSeries{{
				NewListChunkSeriesFromSamples(labels.FromStrings("bar", "baz"), []chunks.Sample{fSample{5, 5}}, []chunks.Sample{fSample{6, 6}}),
				NewListChunkSeriesFromSamples(labels.FromStrings("foo", "bar"), []chunks.Sample{fSample{0, 0}, fSample{1, 1}}, []chunks.Sample{fSample{2, 2}}),
			}, {
				NewListChunkSeriesFromSamples(labels.FromStrings("bar", "baz"), []chunks.Sample{fSample{1, 1}, fSample{2, 2}}, []chunks.Sample{fSample{3, 3}}),
				NewListChunkSeriesFromSamples(labels.FromStrings("foo", "bar"), []chunks.Sample{fSample{3, 3}}, []chunks.Sample{fSample{4, 4}}),
			}},
			extraQueriers: []ChunkQuerier{NoopChunkedQuerier(), NoopChunkedQuerier(), nil, NoopChunkedQuerier()},
			expected: NewMockChunkSeriesSet(
				NewListChunkSeriesFromSamples(labels.FromStrings("bar", "baz"),
					[]chunks.Sample{fSample{1, 1}, fSample{2, 2}},
					[]chunks.Sample{fSample{3, 3}},
					[]chunks.Sample{fSample{5, 5}},
					[]chunks.Sample{fSample{6, 6}},
				),
				NewListChunkSeriesFromSamples(labels.FromStrings("foo", "bar"),
					[]chunks.Sample{fSample{0, 0}, fSample{1, 1}},
					[]chunks.Sample{fSample{2, 2}},
					[]chunks.Sample{fSample{3, 3}},
					[]chunks.Sample{fSample{4, 4}},
				),
			),
		},
		{
			name: "two queries, one with NaN samples series",
			chkQuerierSeries: [][]ChunkSeries{{
				NewListChunkSeriesFromSamples(labels.FromStrings("foo", "bar"), []chunks.Sample{fSample{0, math.NaN()}}),
			}, {
				NewListChunkSeriesFromSamples(labels.FromStrings("foo", "bar"), []chunks.Sample{fSample{1, 1}}),
			}},
			expected: NewMockChunkSeriesSet(
				NewListChunkSeriesFromSamples(labels.FromStrings("foo", "bar"), []chunks.Sample{fSample{0, math.NaN()}}, []chunks.Sample{fSample{1, 1}}),
			),
		},
	} {
		t.Run(tc.name, func(t *testing.T) {
			var p ChunkQuerier
			if tc.primaryChkQuerierSeries != nil {
				p = &mockChunkQurier{toReturn: tc.primaryChkQuerierSeries}
			}

			var qs []ChunkQuerier
			for _, in := range tc.chkQuerierSeries {
				qs = append(qs, &mockChunkQurier{toReturn: in})
			}
			qs = append(qs, tc.extraQueriers...)

			merged := NewMergeChunkQuerier([]ChunkQuerier{p}, qs, NewCompactingChunkSeriesMerger(nil)).Select(context.Background(), false, nil)
			for merged.Next() {
				require.True(t, tc.expected.Next(), "Expected Next() to be true")
				actualSeries := merged.At()
				expectedSeries := tc.expected.At()
				require.Equal(t, expectedSeries.Labels(), actualSeries.Labels())

				expChks, expErr := ExpandChunks(expectedSeries.Iterator(nil))
				actChks, actErr := ExpandChunks(actualSeries.Iterator(nil))
				require.Equal(t, expErr, actErr)
				require.Equal(t, expChks, actChks)

			}
			require.NoError(t, merged.Err())
			require.False(t, tc.expected.Next(), "Expected Next() to be false")
		})
	}
}

func histogramSample(ts int64, hint histogram.CounterResetHint) hSample {
	h := tsdbutil.GenerateTestHistogram(int(ts + 1))
	h.CounterResetHint = hint
	return hSample{t: ts, h: h}
}

func floatHistogramSample(ts int64, hint histogram.CounterResetHint) fhSample {
	fh := tsdbutil.GenerateTestFloatHistogram(int(ts + 1))
	fh.CounterResetHint = hint
	return fhSample{t: ts, fh: fh}
}

// Shorthands for counter reset hints.
const (
	uk = histogram.UnknownCounterReset
	cr = histogram.CounterReset
	nr = histogram.NotCounterReset
	ga = histogram.GaugeType
)

func TestCompactingChunkSeriesMerger(t *testing.T) {
	m := NewCompactingChunkSeriesMerger(ChainedSeriesMerge)

	// histogramSample returns a histogram that is unique to the ts.
	histogramSample := func(ts int64) hSample {
		return histogramSample(ts, uk)
	}

	floatHistogramSample := func(ts int64) fhSample {
		return floatHistogramSample(ts, uk)
	}

	for _, tc := range []struct {
		name     string
		input    []ChunkSeries
		expected ChunkSeries
	}{
		{
			name: "single empty series",
			input: []ChunkSeries{
				NewListChunkSeriesFromSamples(labels.FromStrings("bar", "baz"), nil),
			},
			expected: NewListChunkSeriesFromSamples(labels.FromStrings("bar", "baz"), nil),
		},
		{
			name: "single series",
			input: []ChunkSeries{
				NewListChunkSeriesFromSamples(labels.FromStrings("bar", "baz"), []chunks.Sample{fSample{1, 1}, fSample{2, 2}}, []chunks.Sample{fSample{3, 3}}),
			},
			expected: NewListChunkSeriesFromSamples(labels.FromStrings("bar", "baz"), []chunks.Sample{fSample{1, 1}, fSample{2, 2}}, []chunks.Sample{fSample{3, 3}}),
		},
		{
			name: "two empty series",
			input: []ChunkSeries{
				NewListChunkSeriesFromSamples(labels.FromStrings("bar", "baz"), nil),
				NewListChunkSeriesFromSamples(labels.FromStrings("bar", "baz"), nil),
			},
			expected: NewListChunkSeriesFromSamples(labels.FromStrings("bar", "baz"), nil),
		},
		{
			name: "two non overlapping",
			input: []ChunkSeries{
				NewListChunkSeriesFromSamples(labels.FromStrings("bar", "baz"), []chunks.Sample{fSample{1, 1}, fSample{2, 2}}, []chunks.Sample{fSample{3, 3}, fSample{5, 5}}),
				NewListChunkSeriesFromSamples(labels.FromStrings("bar", "baz"), []chunks.Sample{fSample{7, 7}, fSample{9, 9}}, []chunks.Sample{fSample{10, 10}}),
			},
			expected: NewListChunkSeriesFromSamples(labels.FromStrings("bar", "baz"), []chunks.Sample{fSample{1, 1}, fSample{2, 2}}, []chunks.Sample{fSample{3, 3}, fSample{5, 5}}, []chunks.Sample{fSample{7, 7}, fSample{9, 9}}, []chunks.Sample{fSample{10, 10}}),
		},
		{
			name: "two non overlapping in reverse order",
			input: []ChunkSeries{
				NewListChunkSeriesFromSamples(labels.FromStrings("bar", "baz"), []chunks.Sample{fSample{7, 7}, fSample{9, 9}}, []chunks.Sample{fSample{10, 10}}),
				NewListChunkSeriesFromSamples(labels.FromStrings("bar", "baz"), []chunks.Sample{fSample{1, 1}, fSample{2, 2}}, []chunks.Sample{fSample{3, 3}, fSample{5, 5}}),
			},
			expected: NewListChunkSeriesFromSamples(labels.FromStrings("bar", "baz"), []chunks.Sample{fSample{1, 1}, fSample{2, 2}}, []chunks.Sample{fSample{3, 3}, fSample{5, 5}}, []chunks.Sample{fSample{7, 7}, fSample{9, 9}}, []chunks.Sample{fSample{10, 10}}),
		},
		{
			name: "two overlapping",
			input: []ChunkSeries{
				NewListChunkSeriesFromSamples(labels.FromStrings("bar", "baz"), []chunks.Sample{fSample{1, 1}, fSample{2, 2}}, []chunks.Sample{fSample{3, 3}, fSample{8, 8}}),
				NewListChunkSeriesFromSamples(labels.FromStrings("bar", "baz"), []chunks.Sample{fSample{7, 7}, fSample{9, 9}}, []chunks.Sample{fSample{10, 10}}),
			},
			expected: NewListChunkSeriesFromSamples(labels.FromStrings("bar", "baz"), []chunks.Sample{fSample{1, 1}, fSample{2, 2}}, []chunks.Sample{fSample{3, 3}, fSample{7, 7}, fSample{8, 8}, fSample{9, 9}}, []chunks.Sample{fSample{10, 10}}),
		},
		{
			name: "two duplicated",
			input: []ChunkSeries{
				NewListChunkSeriesFromSamples(labels.FromStrings("bar", "baz"), []chunks.Sample{fSample{1, 1}, fSample{2, 2}, fSample{3, 3}, fSample{5, 5}}),
				NewListChunkSeriesFromSamples(labels.FromStrings("bar", "baz"), []chunks.Sample{fSample{2, 2}, fSample{3, 3}, fSample{5, 5}}),
			},
			expected: NewListChunkSeriesFromSamples(labels.FromStrings("bar", "baz"), []chunks.Sample{fSample{1, 1}, fSample{2, 2}, fSample{3, 3}, fSample{5, 5}}),
		},
		{
			name: "three overlapping",
			input: []ChunkSeries{
				NewListChunkSeriesFromSamples(labels.FromStrings("bar", "baz"), []chunks.Sample{fSample{1, 1}, fSample{2, 2}, fSample{3, 3}, fSample{5, 5}}),
				NewListChunkSeriesFromSamples(labels.FromStrings("bar", "baz"), []chunks.Sample{fSample{2, 2}, fSample{3, 3}, fSample{6, 6}}),
				NewListChunkSeriesFromSamples(labels.FromStrings("bar", "baz"), []chunks.Sample{fSample{0, 0}, fSample{4, 4}}),
			},
			expected: NewListChunkSeriesFromSamples(labels.FromStrings("bar", "baz"), []chunks.Sample{fSample{0, 0}, fSample{1, 1}, fSample{2, 2}, fSample{3, 3}, fSample{4, 4}, fSample{5, 5}, fSample{6, 6}}),
		},
		{
			name: "three in chained overlap",
			input: []ChunkSeries{
				NewListChunkSeriesFromSamples(labels.FromStrings("bar", "baz"), []chunks.Sample{fSample{1, 1}, fSample{2, 2}, fSample{3, 3}, fSample{5, 5}}),
				NewListChunkSeriesFromSamples(labels.FromStrings("bar", "baz"), []chunks.Sample{fSample{4, 4}, fSample{6, 66}}),
				NewListChunkSeriesFromSamples(labels.FromStrings("bar", "baz"), []chunks.Sample{fSample{6, 6}, fSample{10, 10}}),
			},
			expected: NewListChunkSeriesFromSamples(labels.FromStrings("bar", "baz"), []chunks.Sample{fSample{1, 1}, fSample{2, 2}, fSample{3, 3}, fSample{4, 4}, fSample{5, 5}, fSample{6, 66}, fSample{10, 10}}),
		},
		{
			name: "three in chained overlap complex",
			input: []ChunkSeries{
				NewListChunkSeriesFromSamples(labels.FromStrings("bar", "baz"), []chunks.Sample{fSample{0, 0}, fSample{5, 5}}, []chunks.Sample{fSample{10, 10}, fSample{15, 15}}),
				NewListChunkSeriesFromSamples(labels.FromStrings("bar", "baz"), []chunks.Sample{fSample{2, 2}, fSample{20, 20}}, []chunks.Sample{fSample{25, 25}, fSample{30, 30}}),
				NewListChunkSeriesFromSamples(labels.FromStrings("bar", "baz"), []chunks.Sample{fSample{18, 18}, fSample{26, 26}}, []chunks.Sample{fSample{31, 31}, fSample{35, 35}}),
			},
			expected: NewListChunkSeriesFromSamples(labels.FromStrings("bar", "baz"),
				[]chunks.Sample{fSample{0, 0}, fSample{2, 2}, fSample{5, 5}, fSample{10, 10}, fSample{15, 15}, fSample{18, 18}, fSample{20, 20}, fSample{25, 25}, fSample{26, 26}, fSample{30, 30}},
				[]chunks.Sample{fSample{31, 31}, fSample{35, 35}},
			),
		},
		{
			name: "110 overlapping",
			input: []ChunkSeries{
				NewListChunkSeriesFromSamples(labels.FromStrings("bar", "baz"), chunks.GenerateSamples(0, 110)), // [0 - 110)
				NewListChunkSeriesFromSamples(labels.FromStrings("bar", "baz"), chunks.GenerateSamples(60, 50)), // [60 - 110)
			},
			expected: NewListChunkSeriesFromSamples(labels.FromStrings("bar", "baz"),
				chunks.GenerateSamples(0, 110),
			),
		},
		{
			name: "150 overlapping samples, split chunk",
			input: []ChunkSeries{
				NewListChunkSeriesFromSamples(labels.FromStrings("bar", "baz"), chunks.GenerateSamples(0, 90)),  // [0 - 90)
				NewListChunkSeriesFromSamples(labels.FromStrings("bar", "baz"), chunks.GenerateSamples(60, 90)), // [90 - 150)
			},
			expected: NewListChunkSeriesFromSamples(labels.FromStrings("bar", "baz"),
				chunks.GenerateSamples(0, 120),
				chunks.GenerateSamples(120, 30),
			),
		},
		{
			name: "histogram chunks overlapping",
			input: []ChunkSeries{
				NewListChunkSeriesFromSamples(labels.FromStrings("bar", "baz"), []chunks.Sample{histogramSample(0), histogramSample(5)}, []chunks.Sample{histogramSample(10), histogramSample(15)}),
				NewListChunkSeriesFromSamples(labels.FromStrings("bar", "baz"), []chunks.Sample{histogramSample(2), histogramSample(20)}, []chunks.Sample{histogramSample(25), histogramSample(30)}),
				NewListChunkSeriesFromSamples(labels.FromStrings("bar", "baz"), []chunks.Sample{histogramSample(18), histogramSample(26)}, []chunks.Sample{histogramSample(31), histogramSample(35)}),
			},
			expected: NewListChunkSeriesFromSamples(labels.FromStrings("bar", "baz"),
				[]chunks.Sample{histogramSample(0), histogramSample(2), histogramSample(5), histogramSample(10), histogramSample(15), histogramSample(18), histogramSample(20), histogramSample(25), histogramSample(26), histogramSample(30)},
				[]chunks.Sample{histogramSample(31), histogramSample(35)},
			),
		},
		{
			name: "histogram chunks overlapping with float chunks",
			input: []ChunkSeries{
				NewListChunkSeriesFromSamples(labels.FromStrings("bar", "baz"), []chunks.Sample{histogramSample(0), histogramSample(5)}, []chunks.Sample{histogramSample(10), histogramSample(15)}),
				NewListChunkSeriesFromSamples(labels.FromStrings("bar", "baz"), []chunks.Sample{fSample{1, 1}, fSample{12, 12}}, []chunks.Sample{fSample{14, 14}}),
			},
			expected: NewListChunkSeriesFromSamples(labels.FromStrings("bar", "baz"),
				[]chunks.Sample{histogramSample(0)},
				[]chunks.Sample{fSample{1, 1}},
				[]chunks.Sample{histogramSample(5), histogramSample(10)},
				[]chunks.Sample{fSample{12, 12}, fSample{14, 14}},
				[]chunks.Sample{histogramSample(15)},
			),
		},
		{
			name: "float histogram chunks overlapping",
			input: []ChunkSeries{
				NewListChunkSeriesFromSamples(labels.FromStrings("bar", "baz"), []chunks.Sample{floatHistogramSample(0), floatHistogramSample(5)}, []chunks.Sample{floatHistogramSample(10), floatHistogramSample(15)}),
				NewListChunkSeriesFromSamples(labels.FromStrings("bar", "baz"), []chunks.Sample{floatHistogramSample(2), floatHistogramSample(20)}, []chunks.Sample{floatHistogramSample(25), floatHistogramSample(30)}),
				NewListChunkSeriesFromSamples(labels.FromStrings("bar", "baz"), []chunks.Sample{floatHistogramSample(18), floatHistogramSample(26)}, []chunks.Sample{floatHistogramSample(31), floatHistogramSample(35)}),
			},
			expected: NewListChunkSeriesFromSamples(labels.FromStrings("bar", "baz"),
				[]chunks.Sample{floatHistogramSample(0), floatHistogramSample(2), floatHistogramSample(5), floatHistogramSample(10), floatHistogramSample(15), floatHistogramSample(18), floatHistogramSample(20), floatHistogramSample(25), floatHistogramSample(26), floatHistogramSample(30)},
				[]chunks.Sample{floatHistogramSample(31), floatHistogramSample(35)},
			),
		},
		{
			name: "float histogram chunks overlapping with float chunks",
			input: []ChunkSeries{
				NewListChunkSeriesFromSamples(labels.FromStrings("bar", "baz"), []chunks.Sample{floatHistogramSample(0), floatHistogramSample(5)}, []chunks.Sample{floatHistogramSample(10), floatHistogramSample(15)}),
				NewListChunkSeriesFromSamples(labels.FromStrings("bar", "baz"), []chunks.Sample{fSample{1, 1}, fSample{12, 12}}, []chunks.Sample{fSample{14, 14}}),
			},
			expected: NewListChunkSeriesFromSamples(labels.FromStrings("bar", "baz"),
				[]chunks.Sample{floatHistogramSample(0)},
				[]chunks.Sample{fSample{1, 1}},
				[]chunks.Sample{floatHistogramSample(5), floatHistogramSample(10)},
				[]chunks.Sample{fSample{12, 12}, fSample{14, 14}},
				[]chunks.Sample{floatHistogramSample(15)},
			),
		},
		{
			name: "float histogram chunks overlapping with histogram chunks",
			input: []ChunkSeries{
				NewListChunkSeriesFromSamples(labels.FromStrings("bar", "baz"), []chunks.Sample{floatHistogramSample(0), floatHistogramSample(5)}, []chunks.Sample{floatHistogramSample(10), floatHistogramSample(15)}),
				NewListChunkSeriesFromSamples(labels.FromStrings("bar", "baz"), []chunks.Sample{histogramSample(1), histogramSample(12)}, []chunks.Sample{histogramSample(14)}),
			},
			expected: NewListChunkSeriesFromSamples(labels.FromStrings("bar", "baz"),
				[]chunks.Sample{floatHistogramSample(0)},
				[]chunks.Sample{histogramSample(1)},
				[]chunks.Sample{floatHistogramSample(5), floatHistogramSample(10)},
				[]chunks.Sample{histogramSample(12), histogramSample(14)},
				[]chunks.Sample{floatHistogramSample(15)},
			),
		},
	} {
		t.Run(tc.name, func(t *testing.T) {
			merged := m(tc.input...)
			require.Equal(t, tc.expected.Labels(), merged.Labels())
			actChks, actErr := ExpandChunks(merged.Iterator(nil))
			expChks, expErr := ExpandChunks(tc.expected.Iterator(nil))

			require.Equal(t, expErr, actErr)
			require.Equal(t, expChks, actChks)

<<<<<<< HEAD
			count, err := merged.ChunkCount()
			require.NoError(t, err)
			require.Len(t, actChks, count)
=======
			actSamples := chunks.ChunkMetasToSamples(actChks)
			expSamples := chunks.ChunkMetasToSamples(expChks)
			require.Equal(t, expSamples, actSamples)
>>>>>>> 83891135
		})
	}
}

func TestCompactingChunkSeriesMergerHistogramCounterResetHint(t *testing.T) {
	m := NewCompactingChunkSeriesMerger(ChainedSeriesMerge)

	for sampleType, sampleFunc := range map[string]func(int64, histogram.CounterResetHint) chunks.Sample{
		"histogram":       func(ts int64, hint histogram.CounterResetHint) chunks.Sample { return histogramSample(ts, hint) },
		"float histogram": func(ts int64, hint histogram.CounterResetHint) chunks.Sample { return floatHistogramSample(ts, hint) },
	} {
		for name, tc := range map[string]struct {
			input    []ChunkSeries
			expected ChunkSeries
		}{
			"histogram counter reset hint kept in single series": {
				input: []ChunkSeries{
					NewListChunkSeriesFromSamples(labels.FromStrings("bar", "baz"),
						[]chunks.Sample{sampleFunc(0, cr), sampleFunc(5, uk)},
						[]chunks.Sample{sampleFunc(10, cr), sampleFunc(15, uk)},
					),
				},
				expected: NewListChunkSeriesFromSamples(labels.FromStrings("bar", "baz"),
					[]chunks.Sample{sampleFunc(0, cr), sampleFunc(5, uk)},
					[]chunks.Sample{sampleFunc(10, cr), sampleFunc(15, uk)},
				),
			},
			"histogram not counter reset hint kept in single series": {
				input: []ChunkSeries{
					NewListChunkSeriesFromSamples(labels.FromStrings("bar", "baz"),
						[]chunks.Sample{sampleFunc(0, nr), sampleFunc(5, uk)},
						[]chunks.Sample{sampleFunc(10, nr), sampleFunc(15, uk)},
					),
				},
				expected: NewListChunkSeriesFromSamples(labels.FromStrings("bar", "baz"),
					[]chunks.Sample{sampleFunc(0, nr), sampleFunc(5, uk)},
					[]chunks.Sample{sampleFunc(10, nr), sampleFunc(15, uk)},
				),
			},
			"histogram counter reset hint kept in multiple equal series": {
				input: []ChunkSeries{
					NewListChunkSeriesFromSamples(labels.FromStrings("bar", "baz"),
						[]chunks.Sample{sampleFunc(0, cr), sampleFunc(5, uk)},
						[]chunks.Sample{sampleFunc(10, cr), sampleFunc(15, uk)},
					),
					NewListChunkSeriesFromSamples(labels.FromStrings("bar", "baz"),
						[]chunks.Sample{sampleFunc(0, cr), sampleFunc(5, uk)},
						[]chunks.Sample{sampleFunc(10, cr), sampleFunc(15, uk)},
					),
				},
				expected: NewListChunkSeriesFromSamples(labels.FromStrings("bar", "baz"),
					[]chunks.Sample{sampleFunc(0, cr), sampleFunc(5, uk)},
					[]chunks.Sample{sampleFunc(10, cr), sampleFunc(15, uk)},
				),
			},
			"histogram not counter reset hint kept in multiple equal series": {
				input: []ChunkSeries{
					NewListChunkSeriesFromSamples(labels.FromStrings("bar", "baz"),
						[]chunks.Sample{sampleFunc(0, nr), sampleFunc(5, uk)},
						[]chunks.Sample{sampleFunc(10, nr), sampleFunc(15, uk)},
					),
					NewListChunkSeriesFromSamples(labels.FromStrings("bar", "baz"),
						[]chunks.Sample{sampleFunc(0, nr), sampleFunc(5, uk)},
						[]chunks.Sample{sampleFunc(10, nr), sampleFunc(15, uk)},
					),
				},
				expected: NewListChunkSeriesFromSamples(labels.FromStrings("bar", "baz"),
					[]chunks.Sample{sampleFunc(0, nr), sampleFunc(5, uk)},
					[]chunks.Sample{sampleFunc(10, nr), sampleFunc(15, uk)},
				),
			},
			"histogram counter reset hint dropped from differing series": {
				input: []ChunkSeries{
					NewListChunkSeriesFromSamples(labels.FromStrings("bar", "baz"),
						[]chunks.Sample{sampleFunc(0, cr), sampleFunc(5, uk)},
						[]chunks.Sample{sampleFunc(10, cr), sampleFunc(15, uk)},
					),
					NewListChunkSeriesFromSamples(labels.FromStrings("bar", "baz"),
						[]chunks.Sample{sampleFunc(0, cr), sampleFunc(5, uk)},
						[]chunks.Sample{sampleFunc(10, cr), sampleFunc(12, uk), sampleFunc(15, uk)},
					),
				},
				expected: NewListChunkSeriesFromSamples(labels.FromStrings("bar", "baz"),
					[]chunks.Sample{sampleFunc(0, cr), sampleFunc(5, uk)},
					[]chunks.Sample{sampleFunc(10, uk), sampleFunc(12, uk), sampleFunc(15, uk)},
				),
			},
			"histogram counter not reset hint dropped from differing series": {
				input: []ChunkSeries{
					NewListChunkSeriesFromSamples(labels.FromStrings("bar", "baz"),
						[]chunks.Sample{sampleFunc(0, nr), sampleFunc(5, uk)},
						[]chunks.Sample{sampleFunc(10, nr), sampleFunc(15, uk)},
					),
					NewListChunkSeriesFromSamples(labels.FromStrings("bar", "baz"),
						[]chunks.Sample{sampleFunc(0, nr), sampleFunc(5, uk)},
						[]chunks.Sample{sampleFunc(10, nr), sampleFunc(12, uk), sampleFunc(15, uk)},
					),
				},
				expected: NewListChunkSeriesFromSamples(labels.FromStrings("bar", "baz"),
					[]chunks.Sample{sampleFunc(0, nr), sampleFunc(5, uk)},
					[]chunks.Sample{sampleFunc(10, uk), sampleFunc(12, uk), sampleFunc(15, uk)},
				),
			},
		} {
			t.Run(sampleType+"/"+name, func(t *testing.T) {
				merged := m(tc.input...)
				require.Equal(t, tc.expected.Labels(), merged.Labels())
				actChks, actErr := ExpandChunks(merged.Iterator(nil))
				expChks, expErr := ExpandChunks(tc.expected.Iterator(nil))

				require.Equal(t, expErr, actErr)
				require.Equal(t, expChks, actChks)

				actSamples := chunks.ChunkMetasToSamples(actChks)
				expSamples := chunks.ChunkMetasToSamples(expChks)
				require.Equal(t, expSamples, actSamples)
			})
		}
	}
}

func TestConcatenatingChunkSeriesMerger(t *testing.T) {
	m := NewConcatenatingChunkSeriesMerger()

	for _, tc := range []struct {
		name     string
		input    []ChunkSeries
		expected ChunkSeries
	}{
		{
			name: "single empty series",
			input: []ChunkSeries{
				NewListChunkSeriesFromSamples(labels.FromStrings("bar", "baz"), nil),
			},
			expected: NewListChunkSeriesFromSamples(labels.FromStrings("bar", "baz"), nil),
		},
		{
			name: "single series",
			input: []ChunkSeries{
				NewListChunkSeriesFromSamples(labels.FromStrings("bar", "baz"), []chunks.Sample{fSample{1, 1}, fSample{2, 2}}, []chunks.Sample{fSample{3, 3}}),
			},
			expected: NewListChunkSeriesFromSamples(labels.FromStrings("bar", "baz"), []chunks.Sample{fSample{1, 1}, fSample{2, 2}}, []chunks.Sample{fSample{3, 3}}),
		},
		{
			name: "two empty series",
			input: []ChunkSeries{
				NewListChunkSeriesFromSamples(labels.FromStrings("bar", "baz"), nil),
				NewListChunkSeriesFromSamples(labels.FromStrings("bar", "baz"), nil),
			},
			expected: NewListChunkSeriesFromSamples(labels.FromStrings("bar", "baz"), nil, nil),
		},
		{
			name: "two non overlapping",
			input: []ChunkSeries{
				NewListChunkSeriesFromSamples(labels.FromStrings("bar", "baz"), []chunks.Sample{fSample{1, 1}, fSample{2, 2}}, []chunks.Sample{fSample{3, 3}, fSample{5, 5}}),
				NewListChunkSeriesFromSamples(labels.FromStrings("bar", "baz"), []chunks.Sample{fSample{7, 7}, fSample{9, 9}}, []chunks.Sample{fSample{10, 10}}),
			},
			expected: NewListChunkSeriesFromSamples(labels.FromStrings("bar", "baz"), []chunks.Sample{fSample{1, 1}, fSample{2, 2}}, []chunks.Sample{fSample{3, 3}, fSample{5, 5}}, []chunks.Sample{fSample{7, 7}, fSample{9, 9}}, []chunks.Sample{fSample{10, 10}}),
		},
		{
			name: "two overlapping",
			input: []ChunkSeries{
				NewListChunkSeriesFromSamples(labels.FromStrings("bar", "baz"), []chunks.Sample{fSample{1, 1}, fSample{2, 2}}, []chunks.Sample{fSample{3, 3}, fSample{8, 8}}),
				NewListChunkSeriesFromSamples(labels.FromStrings("bar", "baz"), []chunks.Sample{fSample{7, 7}, fSample{9, 9}}, []chunks.Sample{fSample{10, 10}}),
			},
			expected: NewListChunkSeriesFromSamples(labels.FromStrings("bar", "baz"),
				[]chunks.Sample{fSample{1, 1}, fSample{2, 2}}, []chunks.Sample{fSample{3, 3}, fSample{8, 8}},
				[]chunks.Sample{fSample{7, 7}, fSample{9, 9}}, []chunks.Sample{fSample{10, 10}},
			),
		},
		{
			name: "two duplicated",
			input: []ChunkSeries{
				NewListChunkSeriesFromSamples(labels.FromStrings("bar", "baz"), []chunks.Sample{fSample{1, 1}, fSample{2, 2}, fSample{3, 3}, fSample{5, 5}}),
				NewListChunkSeriesFromSamples(labels.FromStrings("bar", "baz"), []chunks.Sample{fSample{2, 2}, fSample{3, 3}, fSample{5, 5}}),
			},
			expected: NewListChunkSeriesFromSamples(labels.FromStrings("bar", "baz"),
				[]chunks.Sample{fSample{1, 1}, fSample{2, 2}, fSample{3, 3}, fSample{5, 5}},
				[]chunks.Sample{fSample{2, 2}, fSample{3, 3}, fSample{5, 5}},
			),
		},
		{
			name: "three overlapping",
			input: []ChunkSeries{
				NewListChunkSeriesFromSamples(labels.FromStrings("bar", "baz"), []chunks.Sample{fSample{1, 1}, fSample{2, 2}, fSample{3, 3}, fSample{5, 5}}),
				NewListChunkSeriesFromSamples(labels.FromStrings("bar", "baz"), []chunks.Sample{fSample{2, 2}, fSample{3, 3}, fSample{6, 6}}),
				NewListChunkSeriesFromSamples(labels.FromStrings("bar", "baz"), []chunks.Sample{fSample{0, 0}, fSample{4, 4}}),
			},
			expected: NewListChunkSeriesFromSamples(labels.FromStrings("bar", "baz"),
				[]chunks.Sample{fSample{1, 1}, fSample{2, 2}, fSample{3, 3}, fSample{5, 5}},
				[]chunks.Sample{fSample{2, 2}, fSample{3, 3}, fSample{6, 6}},
				[]chunks.Sample{fSample{0, 0}, fSample{4, 4}},
			),
		},
		{
			name: "three in chained overlap",
			input: []ChunkSeries{
				NewListChunkSeriesFromSamples(labels.FromStrings("bar", "baz"), []chunks.Sample{fSample{1, 1}, fSample{2, 2}, fSample{3, 3}, fSample{5, 5}}),
				NewListChunkSeriesFromSamples(labels.FromStrings("bar", "baz"), []chunks.Sample{fSample{4, 4}, fSample{6, 66}}),
				NewListChunkSeriesFromSamples(labels.FromStrings("bar", "baz"), []chunks.Sample{fSample{6, 6}, fSample{10, 10}}),
			},
			expected: NewListChunkSeriesFromSamples(labels.FromStrings("bar", "baz"),
				[]chunks.Sample{fSample{1, 1}, fSample{2, 2}, fSample{3, 3}, fSample{5, 5}},
				[]chunks.Sample{fSample{4, 4}, fSample{6, 66}},
				[]chunks.Sample{fSample{6, 6}, fSample{10, 10}},
			),
		},
		{
			name: "three in chained overlap complex",
			input: []ChunkSeries{
				NewListChunkSeriesFromSamples(labels.FromStrings("bar", "baz"), []chunks.Sample{fSample{0, 0}, fSample{5, 5}}, []chunks.Sample{fSample{10, 10}, fSample{15, 15}}),
				NewListChunkSeriesFromSamples(labels.FromStrings("bar", "baz"), []chunks.Sample{fSample{2, 2}, fSample{20, 20}}, []chunks.Sample{fSample{25, 25}, fSample{30, 30}}),
				NewListChunkSeriesFromSamples(labels.FromStrings("bar", "baz"), []chunks.Sample{fSample{18, 18}, fSample{26, 26}}, []chunks.Sample{fSample{31, 31}, fSample{35, 35}}),
			},
			expected: NewListChunkSeriesFromSamples(labels.FromStrings("bar", "baz"),
				[]chunks.Sample{fSample{0, 0}, fSample{5, 5}}, []chunks.Sample{fSample{10, 10}, fSample{15, 15}},
				[]chunks.Sample{fSample{2, 2}, fSample{20, 20}}, []chunks.Sample{fSample{25, 25}, fSample{30, 30}},
				[]chunks.Sample{fSample{18, 18}, fSample{26, 26}}, []chunks.Sample{fSample{31, 31}, fSample{35, 35}},
			),
		},
		{
			name: "110 overlapping",
			input: []ChunkSeries{
				NewListChunkSeriesFromSamples(labels.FromStrings("bar", "baz"), chunks.GenerateSamples(0, 110)), // [0 - 110)
				NewListChunkSeriesFromSamples(labels.FromStrings("bar", "baz"), chunks.GenerateSamples(60, 50)), // [60 - 110)
			},
			expected: NewListChunkSeriesFromSamples(labels.FromStrings("bar", "baz"),
				chunks.GenerateSamples(0, 110),
				chunks.GenerateSamples(60, 50),
			),
		},
		{
			name: "150 overlapping samples, simply concatenated and no splits",
			input: []ChunkSeries{
				NewListChunkSeriesFromSamples(labels.FromStrings("bar", "baz"), chunks.GenerateSamples(0, 90)),  // [0 - 90)
				NewListChunkSeriesFromSamples(labels.FromStrings("bar", "baz"), chunks.GenerateSamples(60, 90)), // [90 - 150)
			},
			expected: NewListChunkSeriesFromSamples(labels.FromStrings("bar", "baz"),
				chunks.GenerateSamples(0, 90),
				chunks.GenerateSamples(60, 90),
			),
		},
	} {
		t.Run(tc.name, func(t *testing.T) {
			merged := m(tc.input...)
			require.Equal(t, tc.expected.Labels(), merged.Labels())
			actChks, actErr := ExpandChunks(merged.Iterator(nil))
			expChks, expErr := ExpandChunks(tc.expected.Iterator(nil))

			require.Equal(t, expErr, actErr)
			require.Equal(t, expChks, actChks)

			count, err := merged.ChunkCount()
			require.NoError(t, err)
			require.Equal(t, len(expChks), count)
		})
	}
}

type mockQuerier struct {
	LabelQuerier

	toReturn []Series
}

type seriesByLabel []Series

func (a seriesByLabel) Len() int           { return len(a) }
func (a seriesByLabel) Swap(i, j int)      { a[i], a[j] = a[j], a[i] }
func (a seriesByLabel) Less(i, j int) bool { return labels.Compare(a[i].Labels(), a[j].Labels()) < 0 }

func (m *mockQuerier) Select(_ context.Context, sortSeries bool, _ *SelectHints, _ ...*labels.Matcher) SeriesSet {
	cpy := make([]Series, len(m.toReturn))
	copy(cpy, m.toReturn)
	if sortSeries {
		sort.Sort(seriesByLabel(cpy))
	}

	return NewMockSeriesSet(cpy...)
}

type mockChunkQurier struct {
	LabelQuerier

	toReturn []ChunkSeries
}

type chunkSeriesByLabel []ChunkSeries

func (a chunkSeriesByLabel) Len() int      { return len(a) }
func (a chunkSeriesByLabel) Swap(i, j int) { a[i], a[j] = a[j], a[i] }
func (a chunkSeriesByLabel) Less(i, j int) bool {
	return labels.Compare(a[i].Labels(), a[j].Labels()) < 0
}

func (m *mockChunkQurier) Select(_ context.Context, sortSeries bool, _ *SelectHints, _ ...*labels.Matcher) ChunkSeriesSet {
	cpy := make([]ChunkSeries, len(m.toReturn))
	copy(cpy, m.toReturn)
	if sortSeries {
		sort.Sort(chunkSeriesByLabel(cpy))
	}

	return NewMockChunkSeriesSet(cpy...)
}

type mockSeriesSet struct {
	idx    int
	series []Series
}

func NewMockSeriesSet(series ...Series) SeriesSet {
	return &mockSeriesSet{
		idx:    -1,
		series: series,
	}
}

func (m *mockSeriesSet) Next() bool {
	m.idx++
	return m.idx < len(m.series)
}

func (m *mockSeriesSet) At() Series { return m.series[m.idx] }

func (m *mockSeriesSet) Err() error { return nil }

func (m *mockSeriesSet) Warnings() annotations.Annotations { return nil }

type mockChunkSeriesSet struct {
	idx    int
	series []ChunkSeries
}

func NewMockChunkSeriesSet(series ...ChunkSeries) ChunkSeriesSet {
	return &mockChunkSeriesSet{
		idx:    -1,
		series: series,
	}
}

func (m *mockChunkSeriesSet) Next() bool {
	m.idx++
	return m.idx < len(m.series)
}

func (m *mockChunkSeriesSet) At() ChunkSeries { return m.series[m.idx] }

func (m *mockChunkSeriesSet) Err() error { return nil }

func (m *mockChunkSeriesSet) Warnings() annotations.Annotations { return nil }

func TestChainSampleIterator(t *testing.T) {
	for sampleType, sampleFunc := range map[string]func(int64) chunks.Sample{
		"float":           func(ts int64) chunks.Sample { return fSample{ts, float64(ts)} },
		"histogram":       func(ts int64) chunks.Sample { return histogramSample(ts, uk) },
		"float histogram": func(ts int64) chunks.Sample { return floatHistogramSample(ts, uk) },
	} {
		for name, tc := range map[string]struct {
			input    []chunkenc.Iterator
			expected []chunks.Sample
		}{
			"single iterator": {
				input: []chunkenc.Iterator{
					NewListSeriesIterator(samples{sampleFunc(0), sampleFunc(1)}),
				},
				expected: []chunks.Sample{sampleFunc(0), sampleFunc(1)},
			},
			"non overlapping iterators": {
				input: []chunkenc.Iterator{
					NewListSeriesIterator(samples{sampleFunc(0), sampleFunc(1)}),
					NewListSeriesIterator(samples{sampleFunc(2), sampleFunc(3)}),
				},
				expected: []chunks.Sample{sampleFunc(0), sampleFunc(1), sampleFunc(2), sampleFunc(3)},
			},
			"overlapping but distinct iterators": {
				input: []chunkenc.Iterator{
					NewListSeriesIterator(samples{sampleFunc(0), sampleFunc(3)}),
					NewListSeriesIterator(samples{sampleFunc(1), sampleFunc(4)}),
					NewListSeriesIterator(samples{sampleFunc(2), sampleFunc(5)}),
				},
				expected: []chunks.Sample{
					sampleFunc(0), sampleFunc(1), sampleFunc(2), sampleFunc(3), sampleFunc(4), sampleFunc(5),
				},
			},
			"overlapping iterators": {
				input: []chunkenc.Iterator{
					NewListSeriesIterator(samples{sampleFunc(0), sampleFunc(1)}),
					NewListSeriesIterator(samples{sampleFunc(0), sampleFunc(2)}),
					NewListSeriesIterator(samples{sampleFunc(2), sampleFunc(3)}),
					NewListSeriesIterator(samples{}),
					NewListSeriesIterator(samples{}),
					NewListSeriesIterator(samples{}),
				},
				expected: []chunks.Sample{sampleFunc(0), sampleFunc(1), sampleFunc(2), sampleFunc(3)},
			},
		} {
			t.Run(sampleType+"/"+name, func(t *testing.T) {
				merged := ChainSampleIteratorFromIterators(nil, tc.input)
				actual, err := ExpandSamples(merged, nil)
				require.NoError(t, err)
				require.Equal(t, tc.expected, actual)
			})
		}
	}
}

func TestChainSampleIteratorHistogramCounterResetHint(t *testing.T) {
	for sampleType, sampleFunc := range map[string]func(int64, histogram.CounterResetHint) chunks.Sample{
		"histogram":       func(ts int64, hint histogram.CounterResetHint) chunks.Sample { return histogramSample(ts, hint) },
		"float histogram": func(ts int64, hint histogram.CounterResetHint) chunks.Sample { return floatHistogramSample(ts, hint) },
	} {
		for name, tc := range map[string]struct {
			input    []chunkenc.Iterator
			expected []chunks.Sample
		}{
			"single iterator": {
				input: []chunkenc.Iterator{
					NewListSeriesIterator(samples{sampleFunc(0, cr), sampleFunc(1, cr), sampleFunc(2, uk)}),
				},
				expected: []chunks.Sample{sampleFunc(0, uk), sampleFunc(1, cr), sampleFunc(2, uk)},
			},
			"single iterator gauge": {
				input: []chunkenc.Iterator{
					NewListSeriesIterator(samples{sampleFunc(0, ga), sampleFunc(1, ga), sampleFunc(2, ga)}),
				},
				expected: []chunks.Sample{sampleFunc(0, ga), sampleFunc(1, ga), sampleFunc(2, ga)},
			},
			"overlapping iterators gauge": {
				input: []chunkenc.Iterator{
					NewListSeriesIterator(samples{sampleFunc(0, ga), sampleFunc(1, ga), sampleFunc(2, ga), sampleFunc(4, ga)}),
					NewListSeriesIterator(samples{sampleFunc(0, ga), sampleFunc(1, ga), sampleFunc(3, ga), sampleFunc(5, ga)}),
				},
				expected: []chunks.Sample{sampleFunc(0, ga), sampleFunc(1, ga), sampleFunc(2, ga), sampleFunc(3, ga), sampleFunc(4, ga), sampleFunc(5, ga)},
			},
			"non overlapping iterators": {
				input: []chunkenc.Iterator{
					NewListSeriesIterator(samples{sampleFunc(0, cr), sampleFunc(1, uk)}),
					NewListSeriesIterator(samples{sampleFunc(2, cr), sampleFunc(3, cr)}),
				},
				expected: []chunks.Sample{sampleFunc(0, uk), sampleFunc(1, uk), sampleFunc(2, uk), sampleFunc(3, cr)},
			},
			"overlapping but distinct iterators": {
				input: []chunkenc.Iterator{
					NewListSeriesIterator(samples{sampleFunc(0, cr), sampleFunc(3, uk), sampleFunc(5, cr)}),
					NewListSeriesIterator(samples{sampleFunc(1, uk), sampleFunc(2, cr), sampleFunc(4, cr)}),
				},
				expected: []chunks.Sample{
					sampleFunc(0, uk), sampleFunc(1, uk), sampleFunc(2, cr), sampleFunc(3, uk), sampleFunc(4, uk), sampleFunc(5, uk),
				},
			},
			"overlapping iterators": {
				input: []chunkenc.Iterator{
					NewListSeriesIterator(samples{sampleFunc(0, cr), sampleFunc(1, cr), sampleFunc(2, cr)}),
					NewListSeriesIterator(samples{sampleFunc(0, cr), sampleFunc(1, cr), sampleFunc(2, cr)}),
				},
				expected: []chunks.Sample{sampleFunc(0, uk), sampleFunc(1, uk), sampleFunc(2, uk)},
			},
		} {
			t.Run(sampleType+"/"+name, func(t *testing.T) {
				merged := ChainSampleIteratorFromIterators(nil, tc.input)
				actual, err := ExpandSamples(merged, nil)
				require.NoError(t, err)
				require.Equal(t, tc.expected, actual)
			})
		}
	}
}

func TestChainSampleIteratorSeek(t *testing.T) {
	for sampleType, sampleFunc := range map[string]func(int64) chunks.Sample{
		"float":           func(ts int64) chunks.Sample { return fSample{ts, float64(ts)} },
		"histogram":       func(ts int64) chunks.Sample { return histogramSample(ts, uk) },
		"float histogram": func(ts int64) chunks.Sample { return floatHistogramSample(ts, uk) },
	} {
		for name, tc := range map[string]struct {
			input    []chunkenc.Iterator
			seek     int64
			expected []chunks.Sample
		}{
			"single iterator": {
				input: []chunkenc.Iterator{
					NewListSeriesIterator(samples{sampleFunc(0), sampleFunc(1), sampleFunc(2)}),
				},
				seek:     1,
				expected: []chunks.Sample{sampleFunc(1), sampleFunc(2)},
			},
			"non overlapping iterators": {
				input: []chunkenc.Iterator{
					NewListSeriesIterator(samples{sampleFunc(0), sampleFunc(1)}),
					NewListSeriesIterator(samples{sampleFunc(2), sampleFunc(3)}),
				},
				seek:     2,
				expected: []chunks.Sample{sampleFunc(2), sampleFunc(3)},
			},
			"overlapping but distinct iterators": {
				input: []chunkenc.Iterator{
					NewListSeriesIterator(samples{sampleFunc(0), sampleFunc(3)}),
					NewListSeriesIterator(samples{sampleFunc(1), sampleFunc(4)}),
					NewListSeriesIterator(samples{sampleFunc(2), sampleFunc(5)}),
				},
				seek:     2,
				expected: []chunks.Sample{sampleFunc(2), sampleFunc(3), sampleFunc(4), sampleFunc(5)},
			},
			"overlapping iterators": {
				input: []chunkenc.Iterator{
					NewListSeriesIterator(samples{sampleFunc(0), sampleFunc(2), sampleFunc(3)}),
					NewListSeriesIterator(samples{sampleFunc(0), sampleFunc(1), sampleFunc(2)}),
				},
				seek:     0,
				expected: []chunks.Sample{sampleFunc(0), sampleFunc(1), sampleFunc(2), sampleFunc(3)},
			},
		} {
			t.Run(sampleType+"/"+name, func(t *testing.T) {
				merged := ChainSampleIteratorFromIterators(nil, tc.input)
				actual := []chunks.Sample{}
				switch merged.Seek(tc.seek) {
				case chunkenc.ValFloat:
					t, f := merged.At()
					actual = append(actual, fSample{t, f})
				case chunkenc.ValHistogram:
					t, h := merged.AtHistogram()
					actual = append(actual, hSample{t, h})
				case chunkenc.ValFloatHistogram:
					t, fh := merged.AtFloatHistogram()
					actual = append(actual, fhSample{t, fh})
				}
				s, err := ExpandSamples(merged, nil)
				require.NoError(t, err)
				actual = append(actual, s...)
				require.Equal(t, tc.expected, actual)
			})
		}
	}
}

func TestChainSampleIteratorSeekHistogramCounterResetHint(t *testing.T) {
	for sampleType, sampleFunc := range map[string]func(int64, histogram.CounterResetHint) chunks.Sample{
		"histogram":       func(ts int64, hint histogram.CounterResetHint) chunks.Sample { return histogramSample(ts, hint) },
		"float histogram": func(ts int64, hint histogram.CounterResetHint) chunks.Sample { return floatHistogramSample(ts, hint) },
	} {
		for name, tc := range map[string]struct {
			input    []chunkenc.Iterator
			seek     int64
			expected []chunks.Sample
		}{
			"single iterator": {
				input: []chunkenc.Iterator{
					NewListSeriesIterator(samples{sampleFunc(0, cr), sampleFunc(1, cr), sampleFunc(2, uk)}),
				},
				seek:     1,
				expected: []chunks.Sample{sampleFunc(1, uk), sampleFunc(2, uk)},
			},
			"non overlapping iterators": {
				input: []chunkenc.Iterator{
					NewListSeriesIterator(samples{sampleFunc(0, cr), sampleFunc(1, uk)}),
					NewListSeriesIterator(samples{sampleFunc(2, cr), sampleFunc(3, cr)}),
				},
				seek:     2,
				expected: []chunks.Sample{sampleFunc(2, uk), sampleFunc(3, cr)},
			},
			"non overlapping iterators seek to internal reset": {
				input: []chunkenc.Iterator{
					NewListSeriesIterator(samples{sampleFunc(0, cr), sampleFunc(1, uk)}),
					NewListSeriesIterator(samples{sampleFunc(2, cr), sampleFunc(3, cr)}),
				},
				seek:     3,
				expected: []chunks.Sample{sampleFunc(3, uk)},
			},
		} {
			t.Run(sampleType+"/"+name, func(t *testing.T) {
				merged := ChainSampleIteratorFromIterators(nil, tc.input)
				actual := []chunks.Sample{}
				switch merged.Seek(tc.seek) {
				case chunkenc.ValFloat:
					t, f := merged.At()
					actual = append(actual, fSample{t, f})
				case chunkenc.ValHistogram:
					t, h := merged.AtHistogram()
					actual = append(actual, hSample{t, h})
				case chunkenc.ValFloatHistogram:
					t, fh := merged.AtFloatHistogram()
					actual = append(actual, fhSample{t, fh})
				}
				s, err := ExpandSamples(merged, nil)
				require.NoError(t, err)
				actual = append(actual, s...)
				require.Equal(t, tc.expected, actual)
			})
		}
	}
}

func makeSeries(numSeries, numSamples int) []Series {
	series := []Series{}
	for j := 0; j < numSeries; j++ {
		labels := labels.FromStrings("foo", fmt.Sprintf("bar%d", j))
		samples := []chunks.Sample{}
		for k := 0; k < numSamples; k++ {
			samples = append(samples, fSample{t: int64(k), f: float64(k)})
		}
		series = append(series, NewListSeries(labels, samples))
	}
	return series
}

func makeMergeSeriesSet(serieses [][]Series) SeriesSet {
	seriesSets := make([]genericSeriesSet, len(serieses))
	for i, s := range serieses {
		seriesSets[i] = &genericSeriesSetAdapter{NewMockSeriesSet(s...)}
	}
	return &seriesSetAdapter{newGenericMergeSeriesSet(seriesSets, (&seriesMergerAdapter{VerticalSeriesMergeFunc: ChainedSeriesMerge}).Merge)}
}

func benchmarkDrain(b *testing.B, makeSeriesSet func() SeriesSet) {
	var err error
	var t int64
	var v float64
	var iter chunkenc.Iterator
	for n := 0; n < b.N; n++ {
		seriesSet := makeSeriesSet()
		for seriesSet.Next() {
			iter = seriesSet.At().Iterator(iter)
			for iter.Next() == chunkenc.ValFloat {
				t, v = iter.At()
			}
			err = iter.Err()
		}
		require.NoError(b, err)
		require.NotEqual(b, t, v) // To ensure the inner loop doesn't get optimised away.
	}
}

func BenchmarkNoMergeSeriesSet_100_100(b *testing.B) {
	series := makeSeries(100, 100)
	benchmarkDrain(b, func() SeriesSet { return NewMockSeriesSet(series...) })
}

func BenchmarkMergeSeriesSet(b *testing.B) {
	for _, bm := range []struct {
		numSeriesSets, numSeries, numSamples int
	}{
		{1, 100, 100},
		{10, 100, 100},
		{100, 100, 100},
	} {
		serieses := [][]Series{}
		for i := 0; i < bm.numSeriesSets; i++ {
			serieses = append(serieses, makeSeries(bm.numSeries, bm.numSamples))
		}
		b.Run(fmt.Sprintf("%d_%d_%d", bm.numSeriesSets, bm.numSeries, bm.numSamples), func(b *testing.B) {
			benchmarkDrain(b, func() SeriesSet { return makeMergeSeriesSet(serieses) })
		})
	}
}

type mockGenericQuerier struct {
	mtx sync.Mutex

	closed                bool
	labelNamesCalls       int
	labelNamesRequested   []labelNameRequest
	sortedSeriesRequested []bool

	resp     []string
	warnings annotations.Annotations
	err      error
}

type labelNameRequest struct {
	name     string
	matchers []*labels.Matcher
}

func (m *mockGenericQuerier) Select(_ context.Context, b bool, _ *SelectHints, _ ...*labels.Matcher) genericSeriesSet {
	m.mtx.Lock()
	m.sortedSeriesRequested = append(m.sortedSeriesRequested, b)
	m.mtx.Unlock()
	return &mockGenericSeriesSet{resp: m.resp, warnings: m.warnings, err: m.err}
}

func (m *mockGenericQuerier) LabelValues(_ context.Context, name string, matchers ...*labels.Matcher) ([]string, annotations.Annotations, error) {
	m.mtx.Lock()
	m.labelNamesRequested = append(m.labelNamesRequested, labelNameRequest{
		name:     name,
		matchers: matchers,
	})
	m.mtx.Unlock()
	return m.resp, m.warnings, m.err
}

func (m *mockGenericQuerier) LabelNames(context.Context, ...*labels.Matcher) ([]string, annotations.Annotations, error) {
	m.mtx.Lock()
	m.labelNamesCalls++
	m.mtx.Unlock()
	return m.resp, m.warnings, m.err
}

func (m *mockGenericQuerier) Close() error {
	m.closed = true
	return nil
}

type mockGenericSeriesSet struct {
	resp     []string
	warnings annotations.Annotations
	err      error

	curr int
}

func (m *mockGenericSeriesSet) Next() bool {
	if m.err != nil {
		return false
	}
	if m.curr >= len(m.resp) {
		return false
	}
	m.curr++
	return true
}

func (m *mockGenericSeriesSet) Err() error                        { return m.err }
func (m *mockGenericSeriesSet) Warnings() annotations.Annotations { return m.warnings }

func (m *mockGenericSeriesSet) At() Labels {
	return mockLabels(m.resp[m.curr-1])
}

type mockLabels string

func (l mockLabels) Labels() labels.Labels {
	return labels.FromStrings("test", string(l))
}

func unwrapMockGenericQuerier(t *testing.T, qr genericQuerier) *mockGenericQuerier {
	m, ok := qr.(*mockGenericQuerier)
	if !ok {
		s, ok := qr.(*secondaryQuerier)
		require.True(t, ok, "expected secondaryQuerier got something else")
		m, ok = s.genericQuerier.(*mockGenericQuerier)
		require.True(t, ok, "expected mockGenericQuerier got something else")
	}
	return m
}

func TestMergeGenericQuerierWithSecondaries_ErrorHandling(t *testing.T) {
	var (
		errStorage  = errors.New("storage error")
		warnStorage = errors.New("storage warning")
		ctx         = context.Background()
	)
	for _, tcase := range []struct {
		name     string
		queriers []genericQuerier

		expectedSelectsSeries []labels.Labels
		expectedLabels        []string

		expectedWarnings annotations.Annotations
		expectedErrs     [4]error
	}{
		{
			name:     "one successful primary querier",
			queriers: []genericQuerier{&mockGenericQuerier{resp: []string{"a", "b"}, warnings: nil, err: nil}},
			expectedSelectsSeries: []labels.Labels{
				labels.FromStrings("test", "a"),
				labels.FromStrings("test", "b"),
			},
			expectedLabels: []string{"a", "b"},
		},
		{
			name: "multiple successful primary queriers",
			queriers: []genericQuerier{
				&mockGenericQuerier{resp: []string{"a", "b"}, warnings: nil, err: nil},
				&mockGenericQuerier{resp: []string{"b", "c"}, warnings: nil, err: nil},
			},
			expectedSelectsSeries: []labels.Labels{
				labels.FromStrings("test", "a"),
				labels.FromStrings("test", "b"),
				labels.FromStrings("test", "c"),
			},
			expectedLabels: []string{"a", "b", "c"},
		},
		{
			name:         "one failed primary querier",
			queriers:     []genericQuerier{&mockGenericQuerier{warnings: nil, err: errStorage}},
			expectedErrs: [4]error{errStorage, errStorage, errStorage, errStorage},
		},
		{
			name: "one successful primary querier with successful secondaries",
			queriers: []genericQuerier{
				&mockGenericQuerier{resp: []string{"a", "b"}, warnings: nil, err: nil},
				&secondaryQuerier{genericQuerier: &mockGenericQuerier{resp: []string{"b"}, warnings: nil, err: nil}},
				&secondaryQuerier{genericQuerier: &mockGenericQuerier{resp: []string{"c"}, warnings: nil, err: nil}},
			},
			expectedSelectsSeries: []labels.Labels{
				labels.FromStrings("test", "a"),
				labels.FromStrings("test", "b"),
				labels.FromStrings("test", "c"),
			},
			expectedLabels: []string{"a", "b", "c"},
		},
		{
			name: "one successful primary querier with empty response and successful secondaries",
			queriers: []genericQuerier{
				&mockGenericQuerier{resp: []string{}, warnings: nil, err: nil},
				&secondaryQuerier{genericQuerier: &mockGenericQuerier{resp: []string{"b"}, warnings: nil, err: nil}},
				&secondaryQuerier{genericQuerier: &mockGenericQuerier{resp: []string{"c"}, warnings: nil, err: nil}},
			},
			expectedSelectsSeries: []labels.Labels{
				labels.FromStrings("test", "b"),
				labels.FromStrings("test", "c"),
			},
			expectedLabels: []string{"b", "c"},
		},
		{
			name: "one failed primary querier with successful secondaries",
			queriers: []genericQuerier{
				&mockGenericQuerier{warnings: nil, err: errStorage},
				&secondaryQuerier{genericQuerier: &mockGenericQuerier{resp: []string{"b"}, warnings: nil, err: nil}},
				&secondaryQuerier{genericQuerier: &mockGenericQuerier{resp: []string{"c"}, warnings: nil, err: nil}},
			},
			expectedErrs: [4]error{errStorage, errStorage, errStorage, errStorage},
		},
		{
			name: "one successful primary querier with failed secondaries",
			queriers: []genericQuerier{
				&mockGenericQuerier{resp: []string{"a"}, warnings: nil, err: nil},
				&secondaryQuerier{genericQuerier: &mockGenericQuerier{resp: []string{"b"}, warnings: nil, err: errStorage}},
				&secondaryQuerier{genericQuerier: &mockGenericQuerier{resp: []string{"c"}, warnings: nil, err: errStorage}},
			},
			expectedSelectsSeries: []labels.Labels{
				labels.FromStrings("test", "a"),
			},
			expectedLabels:   []string{"a"},
			expectedWarnings: annotations.New().Add(errStorage),
		},
		{
			name: "successful queriers with warnings",
			queriers: []genericQuerier{
				&mockGenericQuerier{resp: []string{"a"}, warnings: annotations.New().Add(warnStorage), err: nil},
				&secondaryQuerier{genericQuerier: &mockGenericQuerier{resp: []string{"b"}, warnings: annotations.New().Add(warnStorage), err: nil}},
			},
			expectedSelectsSeries: []labels.Labels{
				labels.FromStrings("test", "a"),
				labels.FromStrings("test", "b"),
			},
			expectedLabels:   []string{"a", "b"},
			expectedWarnings: annotations.New().Add(warnStorage),
		},
	} {
		t.Run(tcase.name, func(t *testing.T) {
			q := &mergeGenericQuerier{
				queriers: tcase.queriers,
				mergeFn:  func(l ...Labels) Labels { return l[0] },
			}

			t.Run("Select", func(t *testing.T) {
				res := q.Select(context.Background(), false, nil)
				var lbls []labels.Labels
				for res.Next() {
					lbls = append(lbls, res.At().Labels())
				}
				require.Subset(t, tcase.expectedWarnings, res.Warnings())
				require.Equal(t, tcase.expectedErrs[0], res.Err())
				require.True(t, errors.Is(res.Err(), tcase.expectedErrs[0]), "expected error doesn't match")
				require.Equal(t, tcase.expectedSelectsSeries, lbls)

				for _, qr := range q.queriers {
					m := unwrapMockGenericQuerier(t, qr)

					exp := []bool{true}
					if len(q.queriers) == 1 {
						exp[0] = false
					}
					require.Equal(t, exp, m.sortedSeriesRequested)
				}
			})
			t.Run("LabelNames", func(t *testing.T) {
				res, w, err := q.LabelNames(ctx)
				require.Subset(t, tcase.expectedWarnings, w)
				require.True(t, errors.Is(err, tcase.expectedErrs[1]), "expected error doesn't match")
				require.Equal(t, tcase.expectedLabels, res)

				if err != nil {
					return
				}
				for _, qr := range q.queriers {
					m := unwrapMockGenericQuerier(t, qr)

					require.Equal(t, 1, m.labelNamesCalls)
				}
			})
			t.Run("LabelValues", func(t *testing.T) {
				res, w, err := q.LabelValues(ctx, "test")
				require.Subset(t, tcase.expectedWarnings, w)
				require.True(t, errors.Is(err, tcase.expectedErrs[2]), "expected error doesn't match")
				require.Equal(t, tcase.expectedLabels, res)

				if err != nil {
					return
				}
				for _, qr := range q.queriers {
					m := unwrapMockGenericQuerier(t, qr)

					require.Equal(t, []labelNameRequest{{name: "test"}}, m.labelNamesRequested)
				}
			})
			t.Run("LabelValuesWithMatchers", func(t *testing.T) {
				matcher := labels.MustNewMatcher(labels.MatchEqual, "otherLabel", "someValue")
				res, w, err := q.LabelValues(ctx, "test2", matcher)
				require.Subset(t, tcase.expectedWarnings, w)
				require.True(t, errors.Is(err, tcase.expectedErrs[3]), "expected error doesn't match")
				require.Equal(t, tcase.expectedLabels, res)

				if err != nil {
					return
				}
				for _, qr := range q.queriers {
					m := unwrapMockGenericQuerier(t, qr)

					require.Equal(t, []labelNameRequest{
						{name: "test"},
						{name: "test2", matchers: []*labels.Matcher{matcher}},
					}, m.labelNamesRequested)
				}
			})
		})
	}
}<|MERGE_RESOLUTION|>--- conflicted
+++ resolved
@@ -603,15 +603,12 @@
 			require.Equal(t, expErr, actErr)
 			require.Equal(t, expChks, actChks)
 
-<<<<<<< HEAD
 			count, err := merged.ChunkCount()
 			require.NoError(t, err)
 			require.Len(t, actChks, count)
-=======
 			actSamples := chunks.ChunkMetasToSamples(actChks)
 			expSamples := chunks.ChunkMetasToSamples(expChks)
 			require.Equal(t, expSamples, actSamples)
->>>>>>> 83891135
 		})
 	}
 }
