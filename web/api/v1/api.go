--- conflicted
+++ resolved
@@ -40,10 +40,6 @@
 	"golang.org/x/exp/slices"
 
 	"github.com/prometheus/prometheus/config"
-<<<<<<< HEAD
-=======
-	"github.com/prometheus/prometheus/model/exemplar"
->>>>>>> 031d22df
 	"github.com/prometheus/prometheus/model/labels"
 	"github.com/prometheus/prometheus/model/textparse"
 	"github.com/prometheus/prometheus/model/timestamp"
@@ -217,16 +213,7 @@
 	remoteWriteHandler http.Handler
 	remoteReadHandler  http.Handler
 
-<<<<<<< HEAD
 	codecs []Codec
-=======
-func init() {
-	jsoniter.RegisterTypeEncoderFunc("promql.Series", marshalSeriesJSON, marshalSeriesJSONIsEmpty)
-	jsoniter.RegisterTypeEncoderFunc("promql.Sample", marshalSampleJSON, marshalSampleJSONIsEmpty)
-	jsoniter.RegisterTypeEncoderFunc("promql.FPoint", marshalFPointJSON, marshalPointJSONIsEmpty)
-	jsoniter.RegisterTypeEncoderFunc("promql.HPoint", marshalHPointJSON, marshalPointJSONIsEmpty)
-	jsoniter.RegisterTypeEncoderFunc("exemplar.Exemplar", marshalExemplarJSON, marshalExemplarJSONEmpty)
->>>>>>> 031d22df
 }
 
 // NewAPI returns an initialized API type.
@@ -1822,178 +1809,4 @@
 		return nil, errors.New("match[] must contain at least one non-empty matcher")
 	}
 	return matcherSets, nil
-<<<<<<< HEAD
-=======
-}
-
-// marshalSeriesJSON writes something like the following:
-//
-//	{
-//	   "metric" : {
-//	      "__name__" : "up",
-//	      "job" : "prometheus",
-//	      "instance" : "localhost:9090"
-//	   },
-//	   "values": [
-//	      [ 1435781451.781, "1" ],
-//	      < more values>
-//	   ],
-//	   "histograms": [
-//	      [ 1435781451.781, { < histogram, see jsonutil.MarshalHistogram > } ],
-//	      < more histograms >
-//	   ],
-//	},
-func marshalSeriesJSON(ptr unsafe.Pointer, stream *jsoniter.Stream) {
-	s := *((*promql.Series)(ptr))
-	stream.WriteObjectStart()
-	stream.WriteObjectField(`metric`)
-	m, err := s.Metric.MarshalJSON()
-	if err != nil {
-		stream.Error = err
-		return
-	}
-	stream.SetBuffer(append(stream.Buffer(), m...))
-
-	for i, p := range s.Floats {
-		stream.WriteMore()
-		if i == 0 {
-			stream.WriteObjectField(`values`)
-			stream.WriteArrayStart()
-		}
-		marshalFPointJSON(unsafe.Pointer(&p), stream)
-	}
-	if len(s.Floats) > 0 {
-		stream.WriteArrayEnd()
-	}
-	for i, p := range s.Histograms {
-		stream.WriteMore()
-		if i == 0 {
-			stream.WriteObjectField(`histograms`)
-			stream.WriteArrayStart()
-		}
-		marshalHPointJSON(unsafe.Pointer(&p), stream)
-	}
-	if len(s.Histograms) > 0 {
-		stream.WriteArrayEnd()
-	}
-	stream.WriteObjectEnd()
-}
-
-func marshalSeriesJSONIsEmpty(unsafe.Pointer) bool {
-	return false
-}
-
-// marshalSampleJSON writes something like the following for normal value samples:
-//
-//	{
-//	   "metric" : {
-//	      "__name__" : "up",
-//	      "job" : "prometheus",
-//	      "instance" : "localhost:9090"
-//	   },
-//	   "value": [ 1435781451.781, "1.234" ]
-//	},
-//
-// For histogram samples, it writes something like this:
-//
-//	{
-//	   "metric" : {
-//	      "__name__" : "up",
-//	      "job" : "prometheus",
-//	      "instance" : "localhost:9090"
-//	   },
-//	   "histogram": [ 1435781451.781, { < histogram, see jsonutil.MarshalHistogram > } ]
-//	},
-func marshalSampleJSON(ptr unsafe.Pointer, stream *jsoniter.Stream) {
-	s := *((*promql.Sample)(ptr))
-	stream.WriteObjectStart()
-	stream.WriteObjectField(`metric`)
-	m, err := s.Metric.MarshalJSON()
-	if err != nil {
-		stream.Error = err
-		return
-	}
-	stream.SetBuffer(append(stream.Buffer(), m...))
-	stream.WriteMore()
-	if s.H == nil {
-		stream.WriteObjectField(`value`)
-	} else {
-		stream.WriteObjectField(`histogram`)
-	}
-	stream.WriteArrayStart()
-	jsonutil.MarshalTimestamp(s.T, stream)
-	stream.WriteMore()
-	if s.H == nil {
-		jsonutil.MarshalFloat(s.F, stream)
-	} else {
-		jsonutil.MarshalHistogram(s.H, stream)
-	}
-	stream.WriteArrayEnd()
-	stream.WriteObjectEnd()
-}
-
-func marshalSampleJSONIsEmpty(unsafe.Pointer) bool {
-	return false
-}
-
-// marshalFPointJSON writes `[ts, "1.234"]`.
-func marshalFPointJSON(ptr unsafe.Pointer, stream *jsoniter.Stream) {
-	p := *((*promql.FPoint)(ptr))
-	stream.WriteArrayStart()
-	jsonutil.MarshalTimestamp(p.T, stream)
-	stream.WriteMore()
-	jsonutil.MarshalFloat(p.F, stream)
-	stream.WriteArrayEnd()
-}
-
-// marshalHPointJSON writes `[ts, { < histogram, see jsonutil.MarshalHistogram > } ]`.
-func marshalHPointJSON(ptr unsafe.Pointer, stream *jsoniter.Stream) {
-	p := *((*promql.HPoint)(ptr))
-	stream.WriteArrayStart()
-	jsonutil.MarshalTimestamp(p.T, stream)
-	stream.WriteMore()
-	jsonutil.MarshalHistogram(p.H, stream)
-	stream.WriteArrayEnd()
-}
-
-func marshalPointJSONIsEmpty(unsafe.Pointer) bool {
-	return false
-}
-
-// marshalExemplarJSON writes.
-//
-//	{
-//	   labels: <labels>,
-//	   value: "<string>",
-//	   timestamp: <float>
-//	}
-func marshalExemplarJSON(ptr unsafe.Pointer, stream *jsoniter.Stream) {
-	p := *((*exemplar.Exemplar)(ptr))
-	stream.WriteObjectStart()
-
-	// "labels" key.
-	stream.WriteObjectField(`labels`)
-	lbls, err := p.Labels.MarshalJSON()
-	if err != nil {
-		stream.Error = err
-		return
-	}
-	stream.SetBuffer(append(stream.Buffer(), lbls...))
-
-	// "value" key.
-	stream.WriteMore()
-	stream.WriteObjectField(`value`)
-	jsonutil.MarshalFloat(p.Value, stream)
-
-	// "timestamp" key.
-	stream.WriteMore()
-	stream.WriteObjectField(`timestamp`)
-	jsonutil.MarshalTimestamp(p.Ts, stream)
-
-	stream.WriteObjectEnd()
-}
-
-func marshalExemplarJSONEmpty(unsafe.Pointer) bool {
-	return false
->>>>>>> 031d22df
 }