--- conflicted
+++ resolved
@@ -382,7 +382,6 @@
 
 	actualExitStatus := 0
 	done := make(chan error, 1)
-<<<<<<< HEAD
 
 	go func() { done <- prom.Wait() }()
 	select {
@@ -395,20 +394,6 @@
 
 	require.Equal(t, 3, actualExitStatus)
 
-=======
-
-	go func() { done <- prom.Wait() }()
-	select {
-	case err := <-done:
-		t.Logf("prometheus agent should not be running: %v", err)
-		actualExitStatus = prom.ProcessState.ExitCode()
-	case <-time.After(5 * time.Second):
-		prom.Process.Kill()
-	}
-
-	require.Equal(t, 3, actualExitStatus)
-
->>>>>>> 86b600f5
 	// Assert on last line.
 	lines := strings.Split(output.String(), "\n")
 	last := lines[len(lines)-1]
