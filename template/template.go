// Copyright 2013 The Prometheus Authors
// Licensed under the Apache License, Version 2.0 (the "License");
// you may not use this file except in compliance with the License.
// You may obtain a copy of the License at
//
// http://www.apache.org/licenses/LICENSE-2.0
//
// Unless required by applicable law or agreed to in writing, software
// distributed under the License is distributed on an "AS IS" BASIS,
// WITHOUT WARRANTIES OR CONDITIONS OF ANY KIND, either express or implied.
// See the License for the specific language governing permissions and
// limitations under the License.

package template

import (
	"bytes"
	"context"
	"fmt"
	html_template "html/template"
	"math"
	"net"
	"net/url"
	"sort"
	"strconv"
	"strings"
	text_template "text/template"
	"time"

	"github.com/grafana/regexp"
	"github.com/pkg/errors"
	"github.com/prometheus/client_golang/prometheus"
	"github.com/prometheus/common/model"

	"github.com/prometheus/prometheus/promql"
	"github.com/prometheus/prometheus/util/strutil"
)

var (
	templateTextExpansionFailures = prometheus.NewCounter(prometheus.CounterOpts{
		Name: "prometheus_template_text_expansion_failures_total",
		Help: "The total number of template text expansion failures.",
	})
	templateTextExpansionTotal = prometheus.NewCounter(prometheus.CounterOpts{
		Name: "prometheus_template_text_expansions_total",
		Help: "The total number of template text expansions.",
	})
)

func init() {
	prometheus.MustRegister(templateTextExpansionFailures)
	prometheus.MustRegister(templateTextExpansionTotal)
}

// A version of vector that's easier to use from templates.
type sample struct {
	Labels map[string]string
	Value  float64
}
type queryResult []*sample

type queryResultByLabelSorter struct {
	results queryResult
	by      string
}

func (q queryResultByLabelSorter) Len() int {
	return len(q.results)
}

func (q queryResultByLabelSorter) Less(i, j int) bool {
	return q.results[i].Labels[q.by] < q.results[j].Labels[q.by]
}

func (q queryResultByLabelSorter) Swap(i, j int) {
	q.results[i], q.results[j] = q.results[j], q.results[i]
}

// QueryFunc executes a PromQL query at the given time.
type QueryFunc func(context.Context, string, time.Time) (promql.Vector, error)

func query(ctx context.Context, q string, ts time.Time, queryFn QueryFunc) (queryResult, error) {
	vector, err := queryFn(ctx, q, ts)
	if err != nil {
		return nil, err
	}

	// promql.Vector is hard to work with in templates, so convert to
	// base data types.
	// TODO(fabxc): probably not true anymore after type rework.
	result := make(queryResult, len(vector))
	for n, v := range vector {
		s := sample{
			Value:  v.V,
			Labels: v.Metric.Map(),
		}
		result[n] = &s
	}
	return result, nil
}

func convertToFloat(i interface{}) (float64, error) {
	switch v := i.(type) {
	case float64:
		return v, nil
	case string:
		return strconv.ParseFloat(v, 64)
	case int:
		return float64(v), nil
	case uint:
		return float64(v), nil
	case int64:
		return float64(v), nil
	case uint64:
		return float64(v), nil
	default:
		return 0, fmt.Errorf("can't convert %T to float", v)
	}
}

// Expander executes templates in text or HTML mode with a common set of Prometheus template functions.
type Expander struct {
	text    string
	name    string
	data    interface{}
	funcMap text_template.FuncMap
	options []string
}

// NewTemplateExpander returns a template expander ready to use.
func NewTemplateExpander(
	ctx context.Context,
	text string,
	name string,
	data interface{},
	timestamp model.Time,
	queryFunc QueryFunc,
	externalURL *url.URL,
	options []string,
) *Expander {
	if options == nil {
		options = []string{"missingkey=zero"}
	}
	return &Expander{
		text: text,
		name: name,
		data: data,
		funcMap: text_template.FuncMap{
			"query": func(q string) (queryResult, error) {
				return query(ctx, q, timestamp.Time(), queryFunc)
			},
			"first": func(v queryResult) (*sample, error) {
				if len(v) > 0 {
					return v[0], nil
				}
				return nil, errors.New("first() called on vector with no elements")
			},
			"label": func(label string, s *sample) string {
				return s.Labels[label]
			},
			"value": func(s *sample) float64 {
				return s.Value
			},
			"strvalue": func(s *sample) string {
				return s.Labels["__value__"]
			},
			"args": func(args ...interface{}) map[string]interface{} {
				result := make(map[string]interface{})
				for i, a := range args {
					result[fmt.Sprintf("arg%d", i)] = a
				}
				return result
			},
			"reReplaceAll": func(pattern, repl, text string) string {
				re := regexp.MustCompile(pattern)
				return re.ReplaceAllString(text, repl)
			},
			"safeHtml": func(text string) html_template.HTML {
				return html_template.HTML(text)
			},
			"match":     regexp.MatchString,
<<<<<<< HEAD
			"title":     strings.Title, //nolint:staticcheck
=======
			"title":     strings.Title, // nolint:staticcheck
>>>>>>> 0b41fd6e
			"toUpper":   strings.ToUpper,
			"toLower":   strings.ToLower,
			"graphLink": strutil.GraphLinkForExpression,
			"tableLink": strutil.TableLinkForExpression,
			"sortByLabel": func(label string, v queryResult) queryResult {
				sorter := queryResultByLabelSorter{v[:], label}
				sort.Stable(sorter)
				return v
			},
			"stripPort": func(hostPort string) string {
				host, _, err := net.SplitHostPort(hostPort)
				if err != nil {
					return hostPort
				}
				return host
			},
			"humanize": func(i interface{}) (string, error) {
				v, err := convertToFloat(i)
				if err != nil {
					return "", err
				}
				if v == 0 || math.IsNaN(v) || math.IsInf(v, 0) {
					return fmt.Sprintf("%.4g", v), nil
				}
				if math.Abs(v) >= 1 {
					prefix := ""
					for _, p := range []string{"k", "M", "G", "T", "P", "E", "Z", "Y"} {
						if math.Abs(v) < 1000 {
							break
						}
						prefix = p
						v /= 1000
					}
					return fmt.Sprintf("%.4g%s", v, prefix), nil
				}
				prefix := ""
				for _, p := range []string{"m", "u", "n", "p", "f", "a", "z", "y"} {
					if math.Abs(v) >= 1 {
						break
					}
					prefix = p
					v *= 1000
				}
				return fmt.Sprintf("%.4g%s", v, prefix), nil
			},
			"humanize1024": func(i interface{}) (string, error) {
				v, err := convertToFloat(i)
				if err != nil {
					return "", err
				}
				if math.Abs(v) <= 1 || math.IsNaN(v) || math.IsInf(v, 0) {
					return fmt.Sprintf("%.4g", v), nil
				}
				prefix := ""
				for _, p := range []string{"ki", "Mi", "Gi", "Ti", "Pi", "Ei", "Zi", "Yi"} {
					if math.Abs(v) < 1024 {
						break
					}
					prefix = p
					v /= 1024
				}
				return fmt.Sprintf("%.4g%s", v, prefix), nil
			},
			"humanizeDuration": func(i interface{}) (string, error) {
				v, err := convertToFloat(i)
				if err != nil {
					return "", err
				}
				if math.IsNaN(v) || math.IsInf(v, 0) {
					return fmt.Sprintf("%.4g", v), nil
				}
				if v == 0 {
					return fmt.Sprintf("%.4gs", v), nil
				}
				if math.Abs(v) >= 1 {
					sign := ""
					if v < 0 {
						sign = "-"
						v = -v
					}
					duration := int64(v)
					seconds := duration % 60
					minutes := (duration / 60) % 60
					hours := (duration / 60 / 60) % 24
					days := duration / 60 / 60 / 24
					// For days to minutes, we display seconds as an integer.
					if days != 0 {
						return fmt.Sprintf("%s%dd %dh %dm %ds", sign, days, hours, minutes, seconds), nil
					}
					if hours != 0 {
						return fmt.Sprintf("%s%dh %dm %ds", sign, hours, minutes, seconds), nil
					}
					if minutes != 0 {
						return fmt.Sprintf("%s%dm %ds", sign, minutes, seconds), nil
					}
					// For seconds, we display 4 significant digits.
					return fmt.Sprintf("%s%.4gs", sign, v), nil
				}
				prefix := ""
				for _, p := range []string{"m", "u", "n", "p", "f", "a", "z", "y"} {
					if math.Abs(v) >= 1 {
						break
					}
					prefix = p
					v *= 1000
				}
				return fmt.Sprintf("%.4g%ss", v, prefix), nil
			},
			"humanizePercentage": func(i interface{}) (string, error) {
				v, err := convertToFloat(i)
				if err != nil {
					return "", err
				}
				return fmt.Sprintf("%.4g%%", v*100), nil
			},
			"humanizeTimestamp": func(i interface{}) (string, error) {
				v, err := convertToFloat(i)
				if err != nil {
					return "", err
				}
				if math.IsNaN(v) || math.IsInf(v, 0) {
					return fmt.Sprintf("%.4g", v), nil
				}
				timestamp := v * 1e9
				if timestamp > math.MaxInt64 || timestamp < math.MinInt64 {
					return "", fmt.Errorf("%v cannot be represented as a nanoseconds timestamp since it overflows int64", v)
				}
				t := model.TimeFromUnixNano(int64(timestamp)).Time().UTC()
				return fmt.Sprint(t), nil
			},
			"pathPrefix": func() string {
				return externalURL.Path
			},
			"externalURL": func() string {
				return externalURL.String()
			},
			"parseDuration": func(d string) (float64, error) {
				v, err := model.ParseDuration(d)
				if err != nil {
					return 0, err
				}
				return float64(time.Duration(v)) / float64(time.Second), nil
			},
		},
		options: options,
	}
}

// AlertTemplateData returns the interface to be used in expanding the template.
func AlertTemplateData(labels, externalLabels map[string]string, externalURL string, value float64) interface{} {
	return struct {
		Labels         map[string]string
		ExternalLabels map[string]string
		ExternalURL    string
		Value          float64
	}{
		Labels:         labels,
		ExternalLabels: externalLabels,
		ExternalURL:    externalURL,
		Value:          value,
	}
}

// Funcs adds the functions in fm to the Expander's function map.
// Existing functions will be overwritten in case of conflict.
func (te Expander) Funcs(fm text_template.FuncMap) {
	for k, v := range fm {
		te.funcMap[k] = v
	}
}

// Expand expands a template in text (non-HTML) mode.
func (te Expander) Expand() (result string, resultErr error) {
	// It'd better to have no alert description than to kill the whole process
	// if there's a bug in the template.
	defer func() {
		if r := recover(); r != nil {
			var ok bool
			resultErr, ok = r.(error)
			if !ok {
				resultErr = errors.Errorf("panic expanding template %v: %v", te.name, r)
			}
		}
		if resultErr != nil {
			templateTextExpansionFailures.Inc()
		}
	}()

	templateTextExpansionTotal.Inc()

	tmpl := text_template.New(te.name).Funcs(te.funcMap)
	tmpl.Option(te.options...)
	tmpl, err := tmpl.Parse(te.text)
	if err != nil {
		return "", errors.Wrapf(err, "error parsing template %v", te.name)
	}
	var buffer bytes.Buffer
	err = tmpl.Execute(&buffer, te.data)
	if err != nil {
		return "", errors.Wrapf(err, "error executing template %v", te.name)
	}
	return buffer.String(), nil
}

// ExpandHTML expands a template with HTML escaping, with templates read from the given files.
func (te Expander) ExpandHTML(templateFiles []string) (result string, resultErr error) {
	defer func() {
		if r := recover(); r != nil {
			var ok bool
			resultErr, ok = r.(error)
			if !ok {
				resultErr = errors.Errorf("panic expanding template %s: %v", te.name, r)
			}
		}
	}()

	tmpl := html_template.New(te.name).Funcs(html_template.FuncMap(te.funcMap))
	tmpl.Option(te.options...)
	tmpl.Funcs(html_template.FuncMap{
		"tmpl": func(name string, data interface{}) (html_template.HTML, error) {
			var buffer bytes.Buffer
			err := tmpl.ExecuteTemplate(&buffer, name, data)
			return html_template.HTML(buffer.String()), err
		},
	})
	tmpl, err := tmpl.Parse(te.text)
	if err != nil {
		return "", errors.Wrapf(err, "error parsing template %v", te.name)
	}
	if len(templateFiles) > 0 {
		_, err = tmpl.ParseFiles(templateFiles...)
		if err != nil {
			return "", errors.Wrapf(err, "error parsing template files for %v", te.name)
		}
	}
	var buffer bytes.Buffer
	err = tmpl.Execute(&buffer, te.data)
	if err != nil {
		return "", errors.Wrapf(err, "error executing template %v", te.name)
	}
	return buffer.String(), nil
}

// ParseTest parses the templates and returns the error if any.
func (te Expander) ParseTest() error {
	_, err := text_template.New(te.name).Funcs(te.funcMap).Option("missingkey=zero").Parse(te.text)
	if err != nil {
		return err
	}
	return nil
}<|MERGE_RESOLUTION|>--- conflicted
+++ resolved
@@ -179,11 +179,7 @@
 				return html_template.HTML(text)
 			},
 			"match":     regexp.MatchString,
-<<<<<<< HEAD
-			"title":     strings.Title, //nolint:staticcheck
-=======
 			"title":     strings.Title, // nolint:staticcheck
->>>>>>> 0b41fd6e
 			"toUpper":   strings.ToUpper,
 			"toLower":   strings.ToLower,
 			"graphLink": strutil.GraphLinkForExpression,
